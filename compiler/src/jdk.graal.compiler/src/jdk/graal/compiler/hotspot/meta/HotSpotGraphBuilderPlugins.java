/*
 * Copyright (c) 2015, 2024, Oracle and/or its affiliates. All rights reserved.
 * DO NOT ALTER OR REMOVE COPYRIGHT NOTICES OR THIS FILE HEADER.
 *
 * This code is free software; you can redistribute it and/or modify it
 * under the terms of the GNU General Public License version 2 only, as
 * published by the Free Software Foundation.  Oracle designates this
 * particular file as subject to the "Classpath" exception as provided
 * by Oracle in the LICENSE file that accompanied this code.
 *
 * This code is distributed in the hope that it will be useful, but WITHOUT
 * ANY WARRANTY; without even the implied warranty of MERCHANTABILITY or
 * FITNESS FOR A PARTICULAR PURPOSE.  See the GNU General Public License
 * version 2 for more details (a copy is included in the LICENSE file that
 * accompanied this code).
 *
 * You should have received a copy of the GNU General Public License version
 * 2 along with this work; if not, write to the Free Software Foundation,
 * Inc., 51 Franklin St, Fifth Floor, Boston, MA 02110-1301 USA.
 *
 * Please contact Oracle, 500 Oracle Parkway, Redwood Shores, CA 94065 USA
 * or visit www.oracle.com if you need additional information or have any
 * questions.
 */
package jdk.graal.compiler.hotspot.meta;

import static jdk.graal.compiler.hotspot.HotSpotBackend.BASE64_DECODE_BLOCK;
import static jdk.graal.compiler.hotspot.HotSpotBackend.BASE64_ENCODE_BLOCK;
import static jdk.graal.compiler.hotspot.HotSpotBackend.CHACHA20Block;
import static jdk.graal.compiler.hotspot.HotSpotBackend.CRC_TABLE_LOCATION;
import static jdk.graal.compiler.hotspot.HotSpotBackend.ELECTRONIC_CODEBOOK_DECRYPT_AESCRYPT;
import static jdk.graal.compiler.hotspot.HotSpotBackend.ELECTRONIC_CODEBOOK_ENCRYPT_AESCRYPT;
import static jdk.graal.compiler.hotspot.HotSpotBackend.GALOIS_COUNTER_MODE_CRYPT;
import static jdk.graal.compiler.hotspot.HotSpotBackend.INTPOLY_ASSIGN;
import static jdk.graal.compiler.hotspot.HotSpotBackend.INTPOLY_MONTGOMERYMULT_P256;
import static jdk.graal.compiler.hotspot.HotSpotBackend.POLY1305_PROCESSBLOCKS;
import static jdk.graal.compiler.hotspot.HotSpotBackend.SHAREDRUNTIME_NOTIFY_JVMTI_VTHREAD_END;
import static jdk.graal.compiler.hotspot.HotSpotBackend.SHAREDRUNTIME_NOTIFY_JVMTI_VTHREAD_MOUNT;
import static jdk.graal.compiler.hotspot.HotSpotBackend.SHAREDRUNTIME_NOTIFY_JVMTI_VTHREAD_START;
import static jdk.graal.compiler.hotspot.HotSpotBackend.SHAREDRUNTIME_NOTIFY_JVMTI_VTHREAD_UNMOUNT;
import static jdk.graal.compiler.hotspot.HotSpotBackend.UPDATE_BYTES_CRC32;
import static jdk.graal.compiler.hotspot.HotSpotBackend.UPDATE_BYTES_CRC32C;
import static jdk.graal.compiler.hotspot.replacements.HotSpotReplacementsUtil.HOTSPOT_CONTINUATION_ENTRY_PIN_COUNT;
import static jdk.graal.compiler.hotspot.replacements.HotSpotReplacementsUtil.HOTSPOT_JAVA_THREAD_CONT_ENTRY;
import static jdk.graal.compiler.java.BytecodeParserOptions.InlineDuringParsing;
import static jdk.graal.compiler.nodes.ConstantNode.forBoolean;
import static jdk.graal.compiler.nodes.ProfileData.BranchProbabilityData.injected;
import static jdk.graal.compiler.nodes.extended.BranchProbabilityNode.NOT_FREQUENT_PROBABILITY;
import static jdk.vm.ci.meta.DeoptimizationReason.TypeCheckedInliningViolated;
import static jdk.vm.ci.services.Services.IS_IN_NATIVE_IMAGE;

import java.lang.annotation.Annotation;
import java.lang.invoke.ConstantCallSite;
import java.lang.invoke.MutableCallSite;
import java.lang.invoke.VolatileCallSite;
import java.lang.ref.PhantomReference;
import java.lang.ref.Reference;
import java.lang.reflect.Array;
import java.lang.reflect.Modifier;
import java.lang.reflect.Type;
import java.math.BigInteger;
import java.util.zip.CRC32;

import org.graalvm.word.LocationIdentity;

import jdk.graal.compiler.api.directives.GraalDirectives;
import jdk.graal.compiler.api.replacements.SnippetReflectionProvider;
import jdk.graal.compiler.core.common.calc.Condition;
import jdk.graal.compiler.core.common.memory.BarrierType;
import jdk.graal.compiler.core.common.memory.MemoryOrderMode;
import jdk.graal.compiler.core.common.spi.ForeignCallDescriptor;
import jdk.graal.compiler.core.common.type.StampFactory;
import jdk.graal.compiler.debug.GraalError;
import jdk.graal.compiler.hotspot.GraalHotSpotVMConfig;
import jdk.graal.compiler.hotspot.HotSpotBackend;
import jdk.graal.compiler.hotspot.HotSpotGraalRuntimeProvider;
import jdk.graal.compiler.hotspot.nodes.CurrentJavaThreadNode;
import jdk.graal.compiler.hotspot.nodes.HotSpotLoadReservedReferenceNode;
import jdk.graal.compiler.hotspot.nodes.HotSpotStoreReservedReferenceNode;
import jdk.graal.compiler.hotspot.replacements.CallSiteTargetNode;
import jdk.graal.compiler.hotspot.replacements.DigestBaseSnippets;
import jdk.graal.compiler.hotspot.replacements.FastNotifyNode;
import jdk.graal.compiler.hotspot.replacements.HotSpotIdentityHashCodeNode;
import jdk.graal.compiler.hotspot.replacements.HotSpotInvocationPluginHelper;
import jdk.graal.compiler.hotspot.replacements.HotSpotReflectionGetCallerClassNode;
import jdk.graal.compiler.hotspot.replacements.HotSpotReplacementsUtil;
import jdk.graal.compiler.hotspot.replacements.HubGetClassNode;
import jdk.graal.compiler.hotspot.replacements.ObjectCloneNode;
import jdk.graal.compiler.hotspot.replacements.UnsafeCopyMemoryNode;
import jdk.graal.compiler.hotspot.replacements.UnsafeSetMemoryNode;
import jdk.graal.compiler.hotspot.word.HotSpotWordTypes;
import jdk.graal.compiler.java.BytecodeParser;
import jdk.graal.compiler.lir.SyncPort;
import jdk.graal.compiler.nodes.BeginNode;
import jdk.graal.compiler.nodes.ComputeObjectAddressNode;
import jdk.graal.compiler.nodes.ConstantNode;
import jdk.graal.compiler.nodes.EndNode;
import jdk.graal.compiler.nodes.FieldLocationIdentity;
import jdk.graal.compiler.nodes.FixedGuardNode;
import jdk.graal.compiler.nodes.IfNode;
import jdk.graal.compiler.nodes.LogicNode;
import jdk.graal.compiler.nodes.MergeNode;
import jdk.graal.compiler.nodes.NodeView;
import jdk.graal.compiler.nodes.PiNode;
import jdk.graal.compiler.nodes.StructuredGraph;
import jdk.graal.compiler.nodes.ValueNode;
import jdk.graal.compiler.nodes.ValuePhiNode;
import jdk.graal.compiler.nodes.calc.AddNode;
import jdk.graal.compiler.nodes.calc.AndNode;
import jdk.graal.compiler.nodes.calc.ConditionalNode;
import jdk.graal.compiler.nodes.calc.IntegerEqualsNode;
import jdk.graal.compiler.nodes.calc.IntegerTestNode;
import jdk.graal.compiler.nodes.calc.IsNullNode;
import jdk.graal.compiler.nodes.calc.LeftShiftNode;
import jdk.graal.compiler.nodes.calc.ObjectEqualsNode;
import jdk.graal.compiler.nodes.calc.SignExtendNode;
import jdk.graal.compiler.nodes.calc.SubNode;
import jdk.graal.compiler.nodes.calc.UnsignedRightShiftNode;
import jdk.graal.compiler.nodes.calc.XorNode;
import jdk.graal.compiler.nodes.extended.BranchProbabilityNode;
import jdk.graal.compiler.nodes.extended.FixedValueAnchorNode;
import jdk.graal.compiler.nodes.extended.ForeignCallNode;
import jdk.graal.compiler.nodes.extended.JavaReadNode;
import jdk.graal.compiler.nodes.extended.JavaWriteNode;
import jdk.graal.compiler.nodes.extended.LoadHubNode;
import jdk.graal.compiler.nodes.extended.ObjectIsArrayNode;
import jdk.graal.compiler.nodes.gc.BarrierSet;
import jdk.graal.compiler.nodes.graphbuilderconf.ForeignCallPlugin;
import jdk.graal.compiler.nodes.graphbuilderconf.GeneratedPluginFactory;
import jdk.graal.compiler.nodes.graphbuilderconf.GraphBuilderConfiguration.Plugins;
import jdk.graal.compiler.nodes.graphbuilderconf.GraphBuilderContext;
import jdk.graal.compiler.nodes.graphbuilderconf.InvocationPlugin;
import jdk.graal.compiler.nodes.graphbuilderconf.InvocationPlugin.InlineOnlyInvocationPlugin;
import jdk.graal.compiler.nodes.graphbuilderconf.InvocationPlugin.Receiver;
import jdk.graal.compiler.nodes.graphbuilderconf.InvocationPlugins;
import jdk.graal.compiler.nodes.graphbuilderconf.InvocationPlugins.Registration;
import jdk.graal.compiler.nodes.java.ArrayLengthNode;
import jdk.graal.compiler.nodes.java.DynamicNewArrayNode;
import jdk.graal.compiler.nodes.java.DynamicNewInstanceNode;
import jdk.graal.compiler.nodes.java.DynamicNewInstanceWithExceptionNode;
import jdk.graal.compiler.nodes.java.NewArrayNode;
import jdk.graal.compiler.nodes.memory.address.AddressNode;
import jdk.graal.compiler.nodes.memory.address.OffsetAddressNode;
import jdk.graal.compiler.nodes.spi.Replacements;
import jdk.graal.compiler.nodes.util.GraphUtil;
import jdk.graal.compiler.options.Option;
import jdk.graal.compiler.options.OptionKey;
import jdk.graal.compiler.options.OptionType;
import jdk.graal.compiler.options.OptionValues;
import jdk.graal.compiler.phases.tiers.CompilerConfiguration;
import jdk.graal.compiler.replacements.InlineDuringParsingPlugin;
import jdk.graal.compiler.replacements.IntrinsicGraphBuilder;
import jdk.graal.compiler.replacements.InvocationPluginHelper;
import jdk.graal.compiler.replacements.MethodHandlePlugin;
import jdk.graal.compiler.replacements.NodeIntrinsificationProvider;
import jdk.graal.compiler.replacements.ReplacementsImpl;
import jdk.graal.compiler.replacements.SnippetSubstitutionInvocationPlugin;
import jdk.graal.compiler.replacements.SnippetTemplate;
import jdk.graal.compiler.replacements.StandardGraphBuilderPlugins;
import jdk.graal.compiler.replacements.StandardGraphBuilderPlugins.AESCryptDelegatePlugin;
import jdk.graal.compiler.replacements.StandardGraphBuilderPlugins.CounterModeCryptPlugin;
import jdk.graal.compiler.replacements.StandardGraphBuilderPlugins.ReachabilityFencePlugin;
import jdk.graal.compiler.replacements.arraycopy.ArrayCopyCallNode;
import jdk.graal.compiler.replacements.arraycopy.ArrayCopyForeignCalls;
import jdk.graal.compiler.replacements.arraycopy.ArrayCopySnippets;
import jdk.graal.compiler.replacements.nodes.AESNode.CryptMode;
import jdk.graal.compiler.replacements.nodes.CipherBlockChainingAESNode;
import jdk.graal.compiler.replacements.nodes.CounterModeAESNode;
import jdk.graal.compiler.replacements.nodes.MacroNode.MacroParams;
import jdk.graal.compiler.replacements.nodes.VectorizedHashCodeNode;
import jdk.graal.compiler.replacements.nodes.VectorizedMismatchNode;
import jdk.graal.compiler.serviceprovider.GraalServices;
import jdk.graal.compiler.serviceprovider.JavaVersionUtil;
import jdk.graal.compiler.serviceprovider.SpeculationReasonGroup;
import jdk.graal.compiler.word.WordTypes;
import jdk.vm.ci.aarch64.AArch64;
import jdk.vm.ci.code.Architecture;
import jdk.vm.ci.code.TargetDescription;
import jdk.vm.ci.meta.ConstantReflectionProvider;
import jdk.vm.ci.meta.DeoptimizationAction;
import jdk.vm.ci.meta.DeoptimizationReason;
import jdk.vm.ci.meta.JavaKind;
import jdk.vm.ci.meta.MetaAccessProvider;
import jdk.vm.ci.meta.ResolvedJavaField;
import jdk.vm.ci.meta.ResolvedJavaMethod;
import jdk.vm.ci.meta.ResolvedJavaType;
import jdk.vm.ci.meta.SpeculationLog;
import jdk.vm.ci.meta.SpeculationLog.SpeculationReason;
import jdk.vm.ci.meta.UnresolvedJavaType;
import jdk.vm.ci.services.Services;

/**
 * Defines the {@link Plugins} used when running on HotSpot.
 */
public class HotSpotGraphBuilderPlugins {

    public static class Options {
        @Option(help = "Force an explicit compiler node for Reference.reachabilityFence, instead of relying on FrameState liveness", type = OptionType.Debug) //
        public static final OptionKey<Boolean> ForceExplicitReachabilityFence = new OptionKey<>(false);
    }

    /**
     * Creates a {@link Plugins} object that should be used when running on HotSpot.
     */
    public static Plugins create(HotSpotGraalRuntimeProvider graalRuntime,
                    CompilerConfiguration compilerConfiguration,
                    GraalHotSpotVMConfig config,
                    HotSpotWordTypes wordTypes,
                    MetaAccessProvider metaAccess,
                    ConstantReflectionProvider constantReflection,
                    SnippetReflectionProvider snippetReflection,
                    HotSpotHostForeignCallsProvider foreignCalls,
                    ReplacementsImpl replacements,
                    OptionValues options,
                    TargetDescription target,
                    BarrierSet barrierSet) {
        InvocationPlugins invocationPlugins = new HotSpotInvocationPlugins(graalRuntime, config, compilerConfiguration, options, target);

        Plugins plugins = new Plugins(invocationPlugins);
        plugins.appendNodePlugin(new HotSpotExceptionDispatchPlugin(config, wordTypes.getWordKind()));
        StandardGraphBuilderPlugins.registerConstantFieldLoadPlugin(plugins);
        if (!IS_IN_NATIVE_IMAGE) {
            // In libgraal all word related operations have been fully processed so this is unneeded
            HotSpotWordOperationPlugin wordOperationPlugin = new HotSpotWordOperationPlugin(snippetReflection, constantReflection, wordTypes, barrierSet);
            HotSpotNodePlugin nodePlugin = new HotSpotNodePlugin(wordOperationPlugin);

            plugins.appendTypePlugin(nodePlugin);
            plugins.appendNodePlugin(nodePlugin);
        }
        plugins.appendNodePlugin(new MethodHandlePlugin(constantReflection.getMethodHandleAccess(), !config.supportsMethodHandleDeoptimizationEntry()));
        plugins.appendInlineInvokePlugin(replacements);
        if (InlineDuringParsing.getValue(options)) {
            plugins.appendInlineInvokePlugin(new InlineDuringParsingPlugin());
        }

        if (config.instanceKlassInitThreadOffset != -1) {
            plugins.setClassInitializationPlugin(new HotSpotJITClassInitializationPlugin());
        }
        compilerConfiguration.registerGraphBuilderPlugins(target.arch, plugins, options, replacements);

        invocationPlugins.defer(new Runnable() {

            @Override
            public void run() {
                registerObjectPlugins(invocationPlugins, config, replacements);
                registerClassPlugins(plugins, config, replacements);
                registerSystemPlugins(invocationPlugins);
                registerThreadPlugins(invocationPlugins, config, replacements);
                registerVirtualThreadPlugins(invocationPlugins, config, replacements);
                registerContinuationPlugins(invocationPlugins, config, replacements);
                registerCallSitePlugins(invocationPlugins);
                registerReflectionPlugins(invocationPlugins, replacements, config);
                registerAESPlugins(invocationPlugins, config, replacements, target.arch);
                registerAdler32Plugins(invocationPlugins, config, replacements);
                registerCRC32Plugins(invocationPlugins, config, replacements);
                registerCRC32CPlugins(invocationPlugins, config, replacements);
                registerBigIntegerPlugins(invocationPlugins, config, replacements);
                registerSHAPlugins(invocationPlugins, config, replacements);
                registerBase64Plugins(invocationPlugins, config, metaAccess, replacements);
                registerUnsafePlugins(invocationPlugins, replacements, config);
                StandardGraphBuilderPlugins.registerInvocationPlugins(snippetReflection, invocationPlugins, replacements, true, false, true, graalRuntime.getHostProviders().getLowerer());
                registerArrayPlugins(invocationPlugins, replacements, config);
                registerStringPlugins(invocationPlugins, replacements, wordTypes, foreignCalls, config);
                registerArraysSupportPlugins(invocationPlugins, replacements, target.arch);
                registerReferencePlugins(invocationPlugins, replacements);
                registerTrufflePlugins(invocationPlugins, wordTypes, config);
                registerInstrumentationImplPlugins(invocationPlugins, config, replacements);
                for (HotSpotInvocationPluginProvider p : GraalServices.load(HotSpotInvocationPluginProvider.class)) {
                    p.registerInvocationPlugins(target.arch, plugins.getInvocationPlugins(), replacements);
                }
                registerPoly1305Plugins(invocationPlugins, config, replacements);
                registerChaCha20Plugins(invocationPlugins, config, replacements);
                registerP256Plugins(invocationPlugins, config, replacements);
            }

        });
        if (!IS_IN_NATIVE_IMAGE) {
            // In libgraal, all NodeIntrinsics have been converted into special nodes so the plugins
            // aren't needed.
            NodeIntrinsificationProvider nodeIntrinsificationProvider = new NodeIntrinsificationProvider(metaAccess, snippetReflection, foreignCalls, wordTypes, target);
            invocationPlugins.defer(() -> {
                for (GeneratedPluginFactory factory : GraalServices.load(GeneratedPluginFactory.class)) {
                    factory.registerPlugins(invocationPlugins, nodeIntrinsificationProvider);
                }
            });
        }
        return plugins;
    }

    private static void registerTrufflePlugins(InvocationPlugins plugins, WordTypes wordTypes, GraalHotSpotVMConfig config) {
        if (config.jvmciReservedReference0Offset == -1) {
            // cannot install intrinsics without
            return;
        }
        plugins.registerIntrinsificationPredicate(t -> t.getName().equals("Lcom/oracle/truffle/runtime/hotspot/HotSpotFastThreadLocal;"));
        Registration tl = new Registration(plugins, "com.oracle.truffle.runtime.hotspot.HotSpotFastThreadLocal");
        tl.register(new InvocationPlugin("get", Receiver.class) {
            @Override
            public boolean apply(GraphBuilderContext b, ResolvedJavaMethod targetMethod, Receiver receiver) {
                receiver.get(true);
                int jvmciReservedReference0Offset = config.jvmciReservedReference0Offset;
                GraalError.guarantee(jvmciReservedReference0Offset != -1, "jvmciReservedReference0Offset is not available but used.");
                b.addPush(JavaKind.Object, new HotSpotLoadReservedReferenceNode(b.getMetaAccess(), wordTypes, jvmciReservedReference0Offset));
                return true;
            }
        });
        tl.register(new InvocationPlugin("set", Receiver.class, Object[].class) {
            @Override
            public boolean apply(GraphBuilderContext b, ResolvedJavaMethod targetMethod, Receiver receiver, ValueNode value) {
                receiver.get(true);
                int jvmciReservedReference0Offset = config.jvmciReservedReference0Offset;
                GraalError.guarantee(jvmciReservedReference0Offset != -1, "jvmciReservedReference0Offset is not available but used.");
                b.add(new HotSpotStoreReservedReferenceNode(wordTypes, value, jvmciReservedReference0Offset));
                return true;
            }
        });
    }

    private static void registerObjectPlugins(InvocationPlugins plugins, GraalHotSpotVMConfig config, Replacements replacements) {
        Registration r = new Registration(plugins, Object.class, replacements);
        r.register(new InlineOnlyInvocationPlugin("clone", Receiver.class) {
            @Override
            public boolean apply(GraphBuilderContext b, ResolvedJavaMethod targetMethod, Receiver receiver) {
                ValueNode object = receiver.get(true);
                b.addPush(JavaKind.Object, new ObjectCloneNode(MacroParams.of(b, targetMethod, object)));
                return true;
            }
        });
        r.register(new InlineOnlyInvocationPlugin("hashCode", Receiver.class) {
            @Override
            public boolean apply(GraphBuilderContext b, ResolvedJavaMethod targetMethod, Receiver receiver) {
                ValueNode object = receiver.get(true);
                b.addPush(JavaKind.Int, new HotSpotIdentityHashCodeNode(object, b.bci()));
                return true;
            }
        });
        if (config.inlineNotify()) {
            r.register(new InlineOnlyInvocationPlugin("notify", Receiver.class) {
                @Override
                public boolean apply(GraphBuilderContext b, ResolvedJavaMethod targetMethod, Receiver receiver) {
                    ValueNode object = receiver.get(true);
                    b.add(new FastNotifyNode(object, false, b.bci()));
                    return true;
                }
            });
        }
        if (config.inlineNotifyAll()) {
            r.register(new InlineOnlyInvocationPlugin("notifyAll", Receiver.class) {
                @Override
                public boolean apply(GraphBuilderContext b, ResolvedJavaMethod targetMethod, Receiver receiver) {
                    ValueNode object = receiver.get(true);
                    b.add(new FastNotifyNode(object, true, b.bci()));
                    return true;
                }
            });
        }
    }

    private static void registerClassPlugins(Plugins plugins, GraalHotSpotVMConfig config, Replacements replacements) {
        Registration r = new Registration(plugins.getInvocationPlugins(), Class.class, replacements);

        r.register(new InvocationPlugin("getModifiers", Receiver.class) {
            @Override
            public boolean apply(GraphBuilderContext b, ResolvedJavaMethod targetMethod, Receiver receiver) {
                try (HotSpotInvocationPluginHelper helper = new HotSpotInvocationPluginHelper(b, targetMethod, config)) {
                    ValueNode klass = helper.readKlassFromClass(receiver.get(true));
                    // Primitive Class case
                    ValueNode nonNullKlass = helper.emitNullReturnGuard(klass, ConstantNode.forInt(Modifier.ABSTRACT | Modifier.FINAL | Modifier.PUBLIC), GraalDirectives.UNLIKELY_PROBABILITY);
                    // other return Klass::_modifier_flags
                    helper.emitFinalReturn(JavaKind.Int, helper.readKlassModifierFlags(nonNullKlass));
                }
                return true;
            }
        });
        r.register(new InvocationPlugin("isInterface", Receiver.class) {
            @Override
            public boolean apply(GraphBuilderContext b, ResolvedJavaMethod targetMethod, Receiver receiver) {
                try (HotSpotInvocationPluginHelper helper = new HotSpotInvocationPluginHelper(b, targetMethod, config)) {
                    ValueNode klass = helper.readKlassFromClass(receiver.get(true));
                    // Primitive Class case returns false
                    ValueNode klassNonNull = helper.emitNullReturnGuard(klass, ConstantNode.forBoolean(false), GraalDirectives.UNLIKELY_PROBABILITY);
                    ValueNode accessFlags = helper.readKlassAccessFlags(klassNonNull);
                    // return (Klass::_access_flags & Modifier.INTERFACE) == 0 ? false : true
                    LogicNode test = IntegerTestNode.create(accessFlags, ConstantNode.forInt(Modifier.INTERFACE), NodeView.DEFAULT);
                    helper.emitFinalReturn(JavaKind.Boolean, ConditionalNode.create(test, ConstantNode.forBoolean(false), ConstantNode.forBoolean(true), NodeView.DEFAULT));
                }
                return true;
            }
        });
        r.register(new InvocationPlugin("isPrimitive", Receiver.class) {
            @Override
            public boolean apply(GraphBuilderContext b, ResolvedJavaMethod targetMethod, Receiver receiver) {
                try (HotSpotInvocationPluginHelper helper = new HotSpotInvocationPluginHelper(b, targetMethod, config)) {
                    ValueNode klass = helper.readKlassFromClass(receiver.get(true));
                    LogicNode isNull = b.add(IsNullNode.create(klass));
                    b.addPush(JavaKind.Boolean, ConditionalNode.create(isNull, b.add(forBoolean(true)), b.add(forBoolean(false)), NodeView.DEFAULT));
                }
                return true;
            }
        });
        r.register(new InvocationPlugin("getSuperclass", Receiver.class) {
            @Override
            public boolean apply(GraphBuilderContext b, ResolvedJavaMethod targetMethod, Receiver receiver) {
                try (HotSpotInvocationPluginHelper helper = new HotSpotInvocationPluginHelper(b, targetMethod, config)) {
                    ValueNode klass = helper.readKlassFromClass(receiver.get(true));
                    ConstantNode nullValue = ConstantNode.defaultForKind(JavaKind.Object);

                    // Primitive Class case returns null
                    PiNode klassNonNull = helper.emitNullReturnGuard(klass, nullValue, GraalDirectives.UNLIKELY_PROBABILITY);

                    // if ((Klass::_access_flags & Modifer.INTERCAE) != 0) return null
                    ValueNode accessFlags = helper.readKlassAccessFlags(klassNonNull);
                    LogicNode test = IntegerTestNode.create(accessFlags, ConstantNode.forInt(Modifier.INTERFACE), NodeView.DEFAULT);
                    helper.emitReturnIfNot(test, nullValue, GraalDirectives.UNLIKELY_PROBABILITY);

                    // Handle array Class case
                    // if (Klass::_layout_helper < 0) return Object.class
                    ValueNode layoutHelper = helper.klassLayoutHelper(klassNonNull);
                    ResolvedJavaType objectType = b.getMetaAccess().lookupJavaType(Object.class);
                    ValueNode objectClass = ConstantNode.forConstant(b.getConstantReflection().asJavaClass(objectType), b.getMetaAccess());
                    helper.emitReturnIf(layoutHelper, Condition.LT, ConstantNode.forInt(config.klassLayoutHelperNeutralValue), objectClass,
                                    GraalDirectives.UNLIKELY_PROBABILITY);

                    // Read Klass::_super
                    ValueNode superKlass = helper.readKlassSuperKlass(klassNonNull);
                    // Return null if super is null
                    PiNode superKlassNonNull = helper.emitNullReturnGuard(superKlass, nullValue, GraalDirectives.UNLIKELY_PROBABILITY);
                    // Convert Klass to Class and return
                    helper.emitFinalReturn(JavaKind.Object, new HubGetClassNode(b.getMetaAccess(), superKlassNonNull));
                }
                return true;
            }
        });

        r.registerConditional(config.jvmAccIsHiddenClass != 0, new InvocationPlugin("isHidden", Receiver.class) {
            @Override
            public boolean apply(GraphBuilderContext b, ResolvedJavaMethod targetMethod, Receiver receiver) {
                try (HotSpotInvocationPluginHelper helper = new HotSpotInvocationPluginHelper(b, targetMethod, config)) {
                    ValueNode klass = helper.readKlassFromClass(receiver.get(true));
                    // Primitive Class case returns false
                    ValueNode nonNullKlass = helper.emitNullReturnGuard(klass, ConstantNode.forBoolean(false), GraalDirectives.UNLIKELY_PROBABILITY);
                    // return (Klass::_misc_flags & jvmAccIsHiddenClass) != 0
                    // or return (Klass::_access_flags & jvmAccIsHiddenClass) != 0 on JDK 21
                    ValueNode flags = JavaVersionUtil.JAVA_SPEC >= 24 ? helper.readKlassMiscFlags(nonNullKlass) : helper.readKlassAccessFlags(nonNullKlass);
                    LogicNode test = IntegerTestNode.create(flags, ConstantNode.forInt(config.jvmAccIsHiddenClass), NodeView.DEFAULT);
                    helper.emitFinalReturn(JavaKind.Boolean, ConditionalNode.create(test, ConstantNode.forBoolean(false), ConstantNode.forBoolean(true), NodeView.DEFAULT));
                }
                return true;
            }
        });
    }

    private static void registerCallSitePlugins(InvocationPlugins plugins) {
        InvocationPlugin plugin = new InlineOnlyInvocationPlugin("getTarget", Receiver.class) {
            @Override
            public boolean apply(GraphBuilderContext b, ResolvedJavaMethod targetMethod, Receiver receiver) {
                ValueNode callSite = receiver.get(true);
                ValueNode folded = CallSiteTargetNode.tryFold(GraphUtil.originalValue(callSite, true), b.getMetaAccess(), b.getAssumptions());
                if (folded != null) {
                    b.addPush(JavaKind.Object, folded);
                } else {
                    b.addPush(JavaKind.Object, new CallSiteTargetNode(MacroParams.of(b, targetMethod, callSite)));
                }
                return true;
            }
        };
        plugins.register(ConstantCallSite.class, plugin);
        plugins.register(MutableCallSite.class, plugin);
        plugins.register(VolatileCallSite.class, plugin);
    }

    private static void registerReflectionPlugins(InvocationPlugins plugins, Replacements replacements, GraalHotSpotVMConfig config) {
        Registration r = new Registration(plugins, "jdk.internal.reflect.Reflection", replacements);
        r.register(new InlineOnlyInvocationPlugin("getCallerClass") {
            @Override
            public boolean apply(GraphBuilderContext b, ResolvedJavaMethod targetMethod, Receiver receiver) {
                b.addPush(JavaKind.Object, new HotSpotReflectionGetCallerClassNode(MacroParams.of(b, targetMethod)));
                return true;
            }
        });
        r.register(new InvocationPlugin("getClassAccessFlags", Class.class) {
            @Override
            public boolean apply(GraphBuilderContext b, ResolvedJavaMethod targetMethod, Receiver receiver, ValueNode arg) {
                try (HotSpotInvocationPluginHelper helper = new HotSpotInvocationPluginHelper(b, targetMethod, config)) {
                    ValueNode klass = helper.readKlassFromClass(b.nullCheckedValue(arg));
                    // Primitive Class case
                    ValueNode klassNonNull = helper.emitNullReturnGuard(klass, ConstantNode.forInt(Modifier.ABSTRACT | Modifier.FINAL | Modifier.PUBLIC), GraalDirectives.UNLIKELY_PROBABILITY);
                    // Return (Klass::_access_flags & jvmAccWrittenFlags)
                    ValueNode accessFlags = helper.readKlassAccessFlags(klassNonNull);
                    helper.emitFinalReturn(JavaKind.Int, new AndNode(accessFlags, ConstantNode.forInt(config.jvmAccWrittenFlags)));
                }
                return true;
            }
        });
    }

    private static final SpeculationReasonGroup JVMTI_NOTIFY_ALLOCATE_INSTANCE = new SpeculationReasonGroup("JvmtiNotifyAllocateInstance");

    private static void registerUnsafePlugins(InvocationPlugins plugins, Replacements replacements, GraalHotSpotVMConfig config) {
        Registration r = new Registration(plugins, "jdk.internal.misc.Unsafe", replacements);
        r.register(new InvocationPlugin("copyMemory0", Receiver.class, Object.class, long.class, Object.class, long.class, long.class) {
            @Override
            public boolean apply(GraphBuilderContext b, ResolvedJavaMethod targetMethod, Receiver receiver, ValueNode srcBase, ValueNode srcOffset, ValueNode destBase,
                            ValueNode destOffset, ValueNode bytes) {
                b.add(new UnsafeCopyMemoryNode(receiver.get(true), srcBase, srcOffset, destBase, destOffset, bytes));
                return true;
            }
        });
        r.registerConditional(config.unsafeSetMemory != 0L, new InvocationPlugin("setMemory0", Receiver.class, Object.class, long.class, long.class, byte.class) {
            @Override
            public boolean apply(GraphBuilderContext b, ResolvedJavaMethod targetMethod, Receiver receiver, ValueNode obj, ValueNode offset, ValueNode bytes, ValueNode value) {
                b.add(new UnsafeSetMemoryNode(receiver.get(true), obj, offset, bytes, value));
                return true;
            }
        });
        r.register(new InvocationPlugin("allocateInstance", Receiver.class, Class.class) {
            @Override
            public boolean apply(GraphBuilderContext b, ResolvedJavaMethod targetMethod, Receiver unsafe, ValueNode clazz) {
                if (config.shouldNotifyObjectAllocAddress != 0) {
                    SpeculationLog speculationLog = b.getGraph().getSpeculationLog();
                    SpeculationReason speculationReason = JVMTI_NOTIFY_ALLOCATE_INSTANCE.createSpeculationReason();
                    if (speculationLog == null || !speculationLog.maySpeculate(speculationReason)) {
                        return false;
                    }
                    try (HotSpotInvocationPluginHelper helper = new HotSpotInvocationPluginHelper(b, targetMethod, config)) {
                        OffsetAddressNode address = OffsetAddressNode.create(helper.asWord(config.shouldNotifyObjectAllocAddress));
                        ValueNode shouldPostVMObjectAlloc = b.add(new JavaReadNode(JavaKind.Int, address, LocationIdentity.ANY_LOCATION, BarrierType.NONE, MemoryOrderMode.PLAIN, false));
                        LogicNode testShouldPostVMObjectAlloc = IntegerEqualsNode.create(shouldPostVMObjectAlloc, ConstantNode.forInt(0), NodeView.DEFAULT);
                        FixedGuardNode guard = new FixedGuardNode(testShouldPostVMObjectAlloc, DeoptimizationReason.RuntimeConstraint, DeoptimizationAction.InvalidateRecompile,
                                        speculationLog.speculate(speculationReason), false);
                        b.add(guard);
                    }
                }
                /* Emits a null-check for the otherwise unused receiver. */
                unsafe.get(true);
                /*
                 * Note that the provided clazz might not be initialized. The HotSpot lowering
                 * snippet for DynamicNewInstanceNode performs the necessary class initialization
                 * check. Such a DynamicNewInstanceNode is also never constant folded to a
                 * NewInstanceNode.
                 */
                if (b.currentBlockCatchesOOM()) {
                    DynamicNewInstanceWithExceptionNode.createAndPush(b, clazz, true);
                } else {
                    DynamicNewInstanceNode.createAndPush(b, clazz, true);
                }
                return true;
            }
        });
    }

    private static void registerSystemPlugins(InvocationPlugins plugins) {
        Registration r = new Registration(plugins, System.class);
        r.register(new ForeignCallPlugin(HotSpotHostForeignCallsProvider.JAVA_TIME_MILLIS, "currentTimeMillis"));
        r.register(new ForeignCallPlugin(HotSpotHostForeignCallsProvider.JAVA_TIME_NANOS, "nanoTime"));
        r.register(new InlineOnlyInvocationPlugin("identityHashCode", Object.class) {
            @Override
            public boolean apply(GraphBuilderContext b, ResolvedJavaMethod targetMethod, Receiver receiver, ValueNode object) {
                b.addPush(JavaKind.Int, new HotSpotIdentityHashCodeNode(object, b.bci()));
                return true;
            }
        });
        ArrayCopySnippets.registerSystemArraycopyPlugin(r);
    }

    private static void registerArrayPlugins(InvocationPlugins plugins, Replacements replacements, GraalHotSpotVMConfig config) {
        Registration r = new Registration(plugins, Array.class, replacements);
        r.setAllowOverwrite(true);
        r.register(new InvocationPlugin("newArray", Class.class, int.class) {
            @Override
            public boolean apply(GraphBuilderContext b, ResolvedJavaMethod targetMethod, Receiver receiver, ValueNode componentType, ValueNode length) {
                try (HotSpotInvocationPluginHelper helper = new HotSpotInvocationPluginHelper(b, targetMethod, config)) {
                    // If (componentType == null) then deopt
                    ValueNode nonNullComponentType = b.nullCheckedValue(componentType);
                    // Read Class.array_klass
                    ValueNode arrayClass = helper.loadArrayKlass(nonNullComponentType);
                    // Take the fallback path is the array klass is null
                    helper.doFallbackIf(IsNullNode.create(arrayClass), GraalDirectives.UNLIKELY_PROBABILITY);
                    // Otherwise perform the array allocation
                    helper.emitFinalReturn(JavaKind.Object, new DynamicNewArrayNode(nonNullComponentType, length,
                                    true));
                }
                return true;
            }
        });
    }

    private static void registerStringPlugins(InvocationPlugins plugins, Replacements replacements, WordTypes wordTypes, ArrayCopyForeignCalls foreignCalls, GraalHotSpotVMConfig vmConfig) {
        final Registration utf16r = new Registration(plugins, "java.lang.StringUTF16", replacements);
        utf16r.register(new InvocationPlugin("toBytes", char[].class, int.class, int.class) {
            private static final int MAX_LENGTH = Integer.MAX_VALUE >> 1;

            @Override
            public boolean apply(GraphBuilderContext b, ResolvedJavaMethod targetMethod, Receiver receiver, ValueNode value, ValueNode srcBegin, ValueNode length) {
                try (HotSpotInvocationPluginHelper helper = new HotSpotInvocationPluginHelper(b, targetMethod, vmConfig)) {
                    helper.intrinsicRangeCheck(srcBegin, Condition.LT, ConstantNode.forInt(0));
                    helper.intrinsicRangeCheck(length, Condition.LT, ConstantNode.forInt(0));
                    helper.intrinsicRangeCheck(length, Condition.GT, ConstantNode.forInt(MAX_LENGTH));
                    ValueNode valueLength = b.add(new ArrayLengthNode(value));
                    ValueNode limit = b.add(new SubNode(valueLength, length));
                    helper.intrinsicRangeCheck(srcBegin, Condition.GT, limit);
                    ValueNode newArray = new NewArrayNode(b.getMetaAccess().lookupJavaType(Byte.TYPE), b.add(new LeftShiftNode(length, ConstantNode.forInt(1))), false);
                    b.addPush(JavaKind.Object, newArray);
                    // The stateAfter should include the value pushed, so push it first and then
                    // perform the call that fills in the array.
                    b.add(new ArrayCopyCallNode(foreignCalls, wordTypes, value, srcBegin, newArray, ConstantNode.forInt(0), length, JavaKind.Char, LocationIdentity.init(), false, true, true,
                                    vmConfig.heapWordSize));

                    // Writes to init must be protected by a FixedValueAnchorNode so that floating
                    // reads don't bypass the ArrayCopyCallNode above.
                    b.pop(JavaKind.Object);
                    b.addPush(JavaKind.Object, new FixedValueAnchorNode(newArray));
                }
                return true;
            }
        });
        utf16r.register(new InvocationPlugin("getChars", byte[].class, int.class, int.class, char[].class, int.class) {
            @Override
            public boolean apply(GraphBuilderContext b, ResolvedJavaMethod targetMethod, Receiver receiver, ValueNode value, ValueNode srcBegin, ValueNode srcEnd, ValueNode dst,
                            ValueNode dstBegin) {
                try (HotSpotInvocationPluginHelper helper = new HotSpotInvocationPluginHelper(b, targetMethod, vmConfig)) {
                    // The required test is illustrated below. This is a flattened version of the
                    // tests from the original sources
                    //
                    // @formatter:off
                    // if (srcBegin >= srcEnd) {
                    //   return;
                    // }
                    // int size = srcEnd - srcBegin;
                    // int length = value.length >> 1;
                    // if ((srcBegin | size) < 0 || size > length - srcBegin)
                    //   throw exception
                    // @formatter:on

                    helper.emitReturnIf(srcBegin, Condition.GE, srcEnd, null, BranchProbabilityNode.SLOW_PATH_PROBABILITY);
                    ValueNode size = helper.sub(srcEnd, srcBegin);
                    ValueNode or = helper.or(srcBegin, size);
                    helper.intrinsicRangeCheck(or, Condition.LT, ConstantNode.forInt(0));
                    ValueNode srcLimit = helper.sub(helper.shr(helper.length(value), 1), srcBegin);
                    helper.intrinsicRangeCheck(size, Condition.GT, srcLimit);
                    ValueNode limit = helper.sub(helper.length(dst), size);
                    helper.intrinsicRangeCheck(dstBegin, Condition.GT, limit);
                    b.add(new ArrayCopyCallNode(foreignCalls, wordTypes, value, srcBegin, dst, dstBegin, size, JavaKind.Char, JavaKind.Byte, JavaKind.Char, false, true, true,
                                    vmConfig.heapWordSize));
                    helper.emitFinalReturn(JavaKind.Void, null);
                }
                return true;
            }
        });
    }

    private static boolean isAnnotatedByChangesCurrentThread(ResolvedJavaMethod method) {
        for (Annotation annotation : method.getAnnotations()) {
            if ("jdk.internal.vm.annotation.ChangesCurrentThread".equals(annotation.annotationType().getName())) {
                return true;
            }
        }
        return false;
    }

    private static void registerThreadPlugins(InvocationPlugins plugins, GraalHotSpotVMConfig config, Replacements replacements) {
        Registration r = new Registration(plugins, Thread.class, replacements);
        r.register(new InvocationPlugin("currentThread") {
            @Override
            public boolean apply(GraphBuilderContext b, ResolvedJavaMethod targetMethod, Receiver receiver) {
                try (HotSpotInvocationPluginHelper helper = new HotSpotInvocationPluginHelper(b, targetMethod, config)) {
                    ValueNode value = helper.readCurrentThreadObject(true);
                    b.push(JavaKind.Object, value);
                }
                return true;
            }
        });

        r.register(new InvocationPlugin("currentCarrierThread") {
            @Override
            public boolean apply(GraphBuilderContext b, ResolvedJavaMethod targetMethod, Receiver receiver) {
                try (HotSpotInvocationPluginHelper helper = new HotSpotInvocationPluginHelper(b, targetMethod, config)) {
                    ValueNode value = helper.readCurrentThreadObject(false);
                    b.push(JavaKind.Object, value);
                }
                return true;
            }
        });

        r.register(new InlineOnlyInvocationPlugin("setCurrentThread", Receiver.class, Thread.class) {
            @Override
            public boolean apply(GraphBuilderContext b, ResolvedJavaMethod targetMethod, Receiver receiver, ValueNode thread) {
                GraalError.guarantee(Services.IS_IN_NATIVE_IMAGE || isAnnotatedByChangesCurrentThread(b.getMethod()), "method changes current Thread but is not annotated ChangesCurrentThread");
                try (HotSpotInvocationPluginHelper helper = new HotSpotInvocationPluginHelper(b, targetMethod, config)) {
                    receiver.get(true);
                    helper.setCurrentThread(thread);
                }
                return true;
            }
        });

        r.registerConditional(config.threadScopedValueCacheOffset != -1, new InvocationPlugin("scopedValueCache") {
            @Override
            public boolean apply(GraphBuilderContext b, ResolvedJavaMethod targetMethod, Receiver receiver) {
                try (HotSpotInvocationPluginHelper helper = new HotSpotInvocationPluginHelper(b, targetMethod, config)) {
                    b.push(JavaKind.Object, helper.readThreadScopedValueCache());
                }
                return true;
            }
        });

        r.registerConditional(config.threadScopedValueCacheOffset != -1, new InvocationPlugin("setScopedValueCache", Object[].class) {
            @Override
            public boolean apply(GraphBuilderContext b, ResolvedJavaMethod targetMethod, Receiver receiver, ValueNode cache) {
                try (HotSpotInvocationPluginHelper helper = new HotSpotInvocationPluginHelper(b, targetMethod, config)) {
                    helper.setThreadScopedValueCache(cache);
                }
                return true;
            }
        });
    }

    // @formatter:off
    @SyncPort(from = "https://github.com/openjdk/jdk/blob/96a0502d624e3eff1b00a7c63e8b3a27870b475e/src/hotspot/share/opto/library_call.cpp#L2909-L2964",
              sha1 = "5c117a305e90a48f0a6fe86ace2c15942393c0ab")
    // @formatter:on
    private static void inlineNativeNotifyJvmtiFunctions(GraalHotSpotVMConfig config, GraphBuilderContext b, ResolvedJavaMethod targetMethod, ForeignCallDescriptor descriptor,
                    ValueNode virtualThread, ValueNode hide) {
        // When notifications are disabled then just update the VTMS transition bit and return.
        // Otherwise, the bit is updated in the given function call implementing JVMTI notification
        // protocol.
        try (HotSpotInvocationPluginHelper helper = new HotSpotInvocationPluginHelper(b, targetMethod, config)) {
            GraalError.guarantee(config.virtualThreadVTMSNotifyJvmtiEvents != -1L, "JvmtiVTMSTransitionDisabler::_VTMS_notify_jvmti_events is not exported");
            OffsetAddressNode address = OffsetAddressNode.create(helper.asWord(config.virtualThreadVTMSNotifyJvmtiEvents));
            ValueNode notifyJvmtiEnabled = b.add(new JavaReadNode(JavaKind.Boolean, address, HotSpotReplacementsUtil.HOTSPOT_VTMS_NOTIFY_JVMTI_EVENTS, BarrierType.NONE, MemoryOrderMode.PLAIN, false));
            LogicNode testNotifyJvmtiEnabled = IntegerEqualsNode.create(notifyJvmtiEnabled, ConstantNode.forBoolean(true), NodeView.DEFAULT);

            StructuredGraph graph = b.getGraph();

            CurrentJavaThreadNode javaThread = graph.addOrUniqueWithInputs(new CurrentJavaThreadNode(helper.getWordKind()));
            BeginNode trueSuccessor = graph.add(new BeginNode());
            BeginNode falseSuccessor = graph.add(new BeginNode());

            b.add(new IfNode(testNotifyJvmtiEnabled, trueSuccessor, falseSuccessor, injected(NOT_FREQUENT_PROBABILITY)));

            // if notifyJvmti enabled then make a call to the given runtime function
            ForeignCallNode runtimeCall = graph.add(new ForeignCallNode(descriptor, virtualThread, hide, javaThread));
            trueSuccessor.setNext(runtimeCall);
            runtimeCall.setStateAfter(b.getInvocationPluginReturnState(JavaKind.Void, null));
            EndNode trueSuccessorEnd = graph.add(new EndNode());
            runtimeCall.setNext(trueSuccessorEnd);

            // else set hide value to the VTMS transition bit in current JavaThread and
            // VirtualThread object
            GraalError.guarantee(config.threadIsInVTMSTransitionOffset != -1L, "JavaThread::_is_in_VTMS_transition is not exported");
            OffsetAddressNode jtAddress = graph.addOrUniqueWithInputs(new OffsetAddressNode(javaThread, helper.asWord(config.threadIsInVTMSTransitionOffset)));
            JavaWriteNode jtWrite = b.add(new JavaWriteNode(JavaKind.Boolean, jtAddress, HotSpotReplacementsUtil.HOTSPOT_JAVA_THREAD_IS_IN_VTMS_TRANSITION, hide, BarrierType.NONE, false));
            falseSuccessor.setNext(jtWrite);

            GraalError.guarantee(config.javaLangThreadIsInVTMSTransitonOffset != -1L, "java_lang_Thread::_jvmti_is_in_VTMS_transition_offset is not exported");
            OffsetAddressNode vtAddress = graph.addOrUniqueWithInputs(new OffsetAddressNode(virtualThread, helper.asWord(config.javaLangThreadIsInVTMSTransitonOffset)));
            b.add(new JavaWriteNode(JavaKind.Boolean, vtAddress, HotSpotReplacementsUtil.HOTSPOT_JAVA_LANG_THREAD_IS_IN_VTMS_TRANSITION, hide, BarrierType.NONE, false));

            EndNode falseSuccessorEnd = b.add(new EndNode());

            MergeNode merge = b.add(new MergeNode());
            merge.addForwardEnd(trueSuccessorEnd);
            merge.addForwardEnd(falseSuccessorEnd);
        }
    }

    // @formatter:off
    @SyncPort(from = "https://github.com/openjdk/jdk/blob/20d8f58c92009a46dfb91b951e7d87b4cb8e8b41/src/hotspot/share/opto/library_call.cpp#L3741-L3824",
              sha1 = "d65356dbc0235df26aa56b233bcd100462a5dab4")
    // @formatter:on
    private static class ContinuationPinningPlugin extends InvocationPlugin {

        private final GraalHotSpotVMConfig config;
        private final boolean pin;

<<<<<<< HEAD
        ContinuationPinningPlugin(GraalHotSpotVMConfig config, boolean pin) {
=======
        public ContinuationPinningPlugin(GraalHotSpotVMConfig config, boolean pin) {
>>>>>>> e39626e7
            super(pin ? "pin" : "unpin");
            this.config = config;
            this.pin = pin;
        }

        @Override
        public boolean apply(GraphBuilderContext b, ResolvedJavaMethod targetMethod, Receiver receiver) {
            try (HotSpotInvocationPluginHelper helper = new HotSpotInvocationPluginHelper(b, targetMethod, config)) {
                // @formatter:off
                // if (currentThread::_cont_entry != null)
                //   uint pin_count = currentThread::_cont_entry::_pin_count;
                //   if (pin_count == (pin ? 0xFFFFFFFFUL : 0)) deoptimize;
                //   else currentThread::_cont_entry::_pin_count = pin_count + (pin ? 1 : -1);
                // @formatter:on
                StructuredGraph graph = b.getGraph();
                CurrentJavaThreadNode javaThread = graph.addOrUniqueWithInputs(new CurrentJavaThreadNode(helper.getWordKind()));

                GraalError.guarantee(config.contEntry != -1, "JavaThread::_cont_entry is not exported");
                OffsetAddressNode lastContinuationAddr = graph.addOrUniqueWithInputs(new OffsetAddressNode(javaThread, helper.asWord(config.contEntry)));
                ValueNode lastContinuation = b.add(new JavaReadNode(JavaKind.Object, lastContinuationAddr, HOTSPOT_JAVA_THREAD_CONT_ENTRY, BarrierType.NONE, MemoryOrderMode.PLAIN, false));
                ValueNode nonNullLastContinuation = helper.emitNullReturnGuard(lastContinuation, null, NOT_FREQUENT_PROBABILITY);

                GraalError.guarantee(config.pinCount != -1, "ContinuationEntry::_pin_count is not exported");
                OffsetAddressNode pinCountAddr = graph.addOrUniqueWithInputs(new OffsetAddressNode(nonNullLastContinuation, helper.asWord(config.pinCount)));
                ValueNode pinCount = b.add(new JavaReadNode(JavaKind.Int, pinCountAddr, HOTSPOT_CONTINUATION_ENTRY_PIN_COUNT, BarrierType.NONE, MemoryOrderMode.PLAIN, false));

                LogicNode overFlow = IntegerEqualsNode.create(pinCount, pin ? ConstantNode.forInt(-1) : ConstantNode.forInt(0), NodeView.DEFAULT);
                // TypeCheckedInliningViolated (Reason_type_checked_inlining) is aliasing
                // Reason_intrinsic
                b.append(new FixedGuardNode(overFlow, TypeCheckedInliningViolated, DeoptimizationAction.None, true));
                ValueNode newPinCount = b.add(AddNode.create(pinCount, pin ? ConstantNode.forInt(1) : ConstantNode.forInt(-1), NodeView.DEFAULT));
                b.add(new JavaWriteNode(JavaKind.Int, pinCountAddr, HOTSPOT_CONTINUATION_ENTRY_PIN_COUNT, newPinCount, BarrierType.NONE, false));
                helper.emitFinalReturn(JavaKind.Void, null);
            }
            return true;
        }
    }

    private static void registerContinuationPlugins(InvocationPlugins plugins, GraalHotSpotVMConfig config, Replacements replacements) {
        Registration r = new Registration(plugins, "jdk.internal.vm.Continuation", replacements);
        if (JavaVersionUtil.JAVA_SPEC >= 24) {
            r.register(new ContinuationPinningPlugin(config, true));
            r.register(new ContinuationPinningPlugin(config, false));
        }
    }

    private static void registerVirtualThreadPlugins(InvocationPlugins plugins, GraalHotSpotVMConfig config, Replacements replacements) {
        Registration r = new Registration(plugins, "java.lang.VirtualThread", replacements);
        if (config.supportJVMTIVThreadNotification()) {
            r.register(new InvocationPlugin("notifyJvmtiStart", Receiver.class) {
                @Override
                public boolean apply(GraphBuilderContext b, ResolvedJavaMethod targetMethod, Receiver receiver) {
                    if (config.doJVMTIVirtualThreadTransitions) {
                        ValueNode nonNullReceiver = receiver.get(true);
                        inlineNativeNotifyJvmtiFunctions(config, b, targetMethod, SHAREDRUNTIME_NOTIFY_JVMTI_VTHREAD_START, nonNullReceiver, ConstantNode.forBoolean(false, b.getGraph()));
                    }
                    return true;
                }
            });
            r.register(new InvocationPlugin("notifyJvmtiEnd", Receiver.class) {
                @Override
                public boolean apply(GraphBuilderContext b, ResolvedJavaMethod targetMethod, Receiver receiver) {
                    if (config.doJVMTIVirtualThreadTransitions) {
                        ValueNode nonNullReceiver = receiver.get(true);
                        inlineNativeNotifyJvmtiFunctions(config, b, targetMethod, SHAREDRUNTIME_NOTIFY_JVMTI_VTHREAD_END, nonNullReceiver, ConstantNode.forBoolean(true, b.getGraph()));
                    }
                    return true;
                }
            });
            r.register(new InvocationPlugin("notifyJvmtiMount", Receiver.class, boolean.class) {
                @Override
                public boolean apply(GraphBuilderContext b, ResolvedJavaMethod targetMethod, Receiver receiver, ValueNode hide) {
                    if (config.doJVMTIVirtualThreadTransitions) {
                        ValueNode nonNullReceiver = receiver.get(true);
                        inlineNativeNotifyJvmtiFunctions(config, b, targetMethod, SHAREDRUNTIME_NOTIFY_JVMTI_VTHREAD_MOUNT, nonNullReceiver, hide);
                    }
                    return true;
                }
            });
            r.register(new InvocationPlugin("notifyJvmtiUnmount", Receiver.class, boolean.class) {
                @Override
                public boolean apply(GraphBuilderContext b, ResolvedJavaMethod targetMethod, Receiver receiver, ValueNode hide) {
                    if (config.doJVMTIVirtualThreadTransitions) {
                        ValueNode nonNullReceiver = receiver.get(true);
                        inlineNativeNotifyJvmtiFunctions(config, b, targetMethod, SHAREDRUNTIME_NOTIFY_JVMTI_VTHREAD_UNMOUNT, nonNullReceiver, hide);
                    }
                    return true;
                }
            });
        }
        Type[] notifyJvmtiHideFramesArgTypes = JavaVersionUtil.JAVA_SPEC >= 23 ? new Type[]{boolean.class} : new Type[]{Receiver.class, boolean.class};
        r.register(new InvocationPlugin("notifyJvmtiHideFrames", notifyJvmtiHideFramesArgTypes) {
            @Override
            public boolean apply(GraphBuilderContext b, ResolvedJavaMethod targetMethod, Receiver receiver, ValueNode hide) {
                if (config.doJVMTIVirtualThreadTransitions) {
                    try (HotSpotInvocationPluginHelper helper = new HotSpotInvocationPluginHelper(b, targetMethod, config)) {
                        if (JavaVersionUtil.JAVA_SPEC < 23) {
                            receiver.get(true);
                        }
                        // unconditionally update the temporary VTMS transition bit in current
                        // JavaThread
                        GraalError.guarantee(config.threadIsInTmpVTMSTransitionOffset != -1, "JavaThread::_is_in_tmp_VTMS_transition is not exported");
                        CurrentJavaThreadNode javaThread = b.add(new CurrentJavaThreadNode(helper.getWordKind()));
                        OffsetAddressNode address = b.add(new OffsetAddressNode(javaThread, helper.asWord(config.threadIsInTmpVTMSTransitionOffset)));
                        b.add(new JavaWriteNode(JavaKind.Boolean, address, HotSpotReplacementsUtil.HOTSPOT_JAVA_THREAD_IS_IN_TMP_VTMS_TRANSITION, hide, BarrierType.NONE, false));
                    }
                }
                return true;
            }
        });

        if (JavaVersionUtil.JAVA_SPEC >= 22) {
            Type[] notifyJvmtiDisableSuspendArgTypes = JavaVersionUtil.JAVA_SPEC >= 23 ? new Type[]{boolean.class} : new Type[]{Receiver.class, boolean.class};
            r.register(new InvocationPlugin("notifyJvmtiDisableSuspend", notifyJvmtiDisableSuspendArgTypes) {
                @Override
                public boolean apply(GraphBuilderContext b, ResolvedJavaMethod targetMethod, Receiver receiver, ValueNode enter) {
                    if (config.doJVMTIVirtualThreadTransitions) {
                        try (HotSpotInvocationPluginHelper helper = new HotSpotInvocationPluginHelper(b, targetMethod, config)) {
                            if (JavaVersionUtil.JAVA_SPEC < 23) {
                                receiver.get(true);
                            }
                            // unconditionally update the is_disable_suspend bit in current
                            // JavaThread
                            GraalError.guarantee(config.threadIsDisableSuspendOffset != -1, "JavaThread::_is_disable_suspend is not exported");
                            CurrentJavaThreadNode javaThread = b.add(new CurrentJavaThreadNode(helper.getWordKind()));
                            OffsetAddressNode address = b.add(new OffsetAddressNode(javaThread, helper.asWord(config.threadIsDisableSuspendOffset)));
                            b.add(new JavaWriteNode(JavaKind.Boolean, address, HotSpotReplacementsUtil.HOTSPOT_JAVA_THREAD_IS_DISABLE_SUSPEND, enter, BarrierType.NONE, false));
                        }
                    }
                    return true;
                }
            });
        }
    }

    private static ResolvedJavaType resolveTypeAESCrypt(ResolvedJavaType context) {
        return UnresolvedJavaType.create("Lcom/sun/crypto/provider/AESCrypt;").resolve(context);
    }

    public static class HotSpotCipherBlockChainingCryptPlugin extends StandardGraphBuilderPlugins.CipherBlockChainingCryptPlugin {

        HotSpotCipherBlockChainingCryptPlugin(CryptMode mode) {
            super(mode);
        }

        @Override
        protected boolean canApply(GraphBuilderContext b) {
            return b instanceof BytecodeParser || b instanceof IntrinsicGraphBuilder;
        }

        @Override
        protected ResolvedJavaType getTypeAESCrypt(MetaAccessProvider metaAccess, ResolvedJavaType context) {
            return resolveTypeAESCrypt(context);
        }
    }

    public static class ElectronicCodeBookCryptPlugin extends AESCryptDelegatePlugin {

        ElectronicCodeBookCryptPlugin(CryptMode mode) {
            super(mode, mode.isEncrypt() ? "implECBEncrypt" : "implECBDecrypt",
                            Receiver.class, byte[].class, int.class, int.class, byte[].class, int.class);
        }

        @Override
        public boolean apply(GraphBuilderContext b, ResolvedJavaMethod targetMethod, Receiver receiver, ValueNode in, ValueNode inOffset, ValueNode len, ValueNode out, ValueNode outOffset) {
            try (InvocationPluginHelper helper = new InvocationPluginHelper(b, targetMethod)) {
                ResolvedJavaType receiverType = targetMethod.getDeclaringClass();
                ResolvedJavaType typeAESCrypt = getTypeAESCrypt(b.getMetaAccess(), receiverType);

                ValueNode nonNullReceiver = receiver.get(true);
                ValueNode inAddr = helper.arrayElementPointer(in, JavaKind.Byte, inOffset);
                ValueNode outAddr = helper.arrayElementPointer(out, JavaKind.Byte, outOffset);
                ValueNode kAddr = readEmbeddedAESCryptKArrayStart(b, helper, receiverType, typeAESCrypt, nonNullReceiver);
                ForeignCallNode call = new ForeignCallNode(mode.isEncrypt() ? ELECTRONIC_CODEBOOK_ENCRYPT_AESCRYPT : ELECTRONIC_CODEBOOK_DECRYPT_AESCRYPT,
                                inAddr, outAddr, kAddr, len);
                helper.emitFinalReturn(JavaKind.Int, call);
                return true;
            }
        }

        @Override
        protected ResolvedJavaType getTypeAESCrypt(MetaAccessProvider metaAccess, ResolvedJavaType context) {
            return resolveTypeAESCrypt(context);
        }
    }

    public static class GaloisCounterModeCryptPlugin extends AESCryptDelegatePlugin {

        GaloisCounterModeCryptPlugin() {
            super(CryptMode.ENCRYPT, "implGCMCrypt0",
                            byte[].class, int.class, int.class, byte[].class, int.class, byte[].class, int.class,
                            new InvocationPlugins.OptionalLazySymbol("com.sun.crypto.provider.GCTR"),
                            new InvocationPlugins.OptionalLazySymbol("com.sun.crypto.provider.GHASH"));
        }

        @Override
        public boolean apply(GraphBuilderContext b, ResolvedJavaMethod targetMethod, Receiver receiver, ValueNode in, ValueNode inOffset, ValueNode len,
                        ValueNode ct, ValueNode ctOffset, ValueNode out, ValueNode outOffset, ValueNode gctr, ValueNode ghash) {
            try (InvocationPluginHelper helper = new InvocationPluginHelper(b, targetMethod)) {
                ResolvedJavaType receiverType = targetMethod.getDeclaringClass();
                ResolvedJavaType typeAESCrypt = getTypeAESCrypt(b.getMetaAccess(), receiverType);
                ResolvedJavaType typeGCTR = getTypeGCTR(receiverType);
                ResolvedJavaType typeGHASH = getTypeGHASH(receiverType);

                ValueNode nonNullGCTR = b.nullCheckedValue(gctr);
                ValueNode nonNullGHASH = b.nullCheckedValue(ghash);

                ValueNode inAddr = helper.arrayElementPointer(in, JavaKind.Byte, inOffset);
                ValueNode ctAddr = helper.arrayElementPointer(ct, JavaKind.Byte, ctOffset);
                ValueNode outAddr = helper.arrayElementPointer(out, JavaKind.Byte, outOffset);

                // Read GCTR.K
                ValueNode kAddr = readEmbeddedAESCryptKArrayStart(b, helper, typeGCTR, typeAESCrypt, nonNullGCTR);
                // Read GCTR.counter
                ValueNode counterAddr = readFieldArrayStart(b, helper, typeGCTR, "counter", nonNullGCTR, JavaKind.Byte);
                // Read GHASH.state
                ValueNode stateAddr = readFieldArrayStart(b, helper, typeGHASH, "state", nonNullGHASH, JavaKind.Long);
                // Read GHASH.subkeyHtbl
                ValueNode subkeyHtblAddr = readFieldArrayStart(b, helper, typeGHASH, "subkeyHtbl", nonNullGHASH, JavaKind.Long);

                ForeignCallNode call = new ForeignCallNode(GALOIS_COUNTER_MODE_CRYPT,
                                inAddr, len, ctAddr, outAddr, kAddr, stateAddr, subkeyHtblAddr, counterAddr);
                helper.emitFinalReturn(JavaKind.Int, call);
                return true;
            }
        }

        private static ResolvedJavaType getTypeGCTR(ResolvedJavaType context) {
            return UnresolvedJavaType.create("Lcom/sun/crypto/provider/GCTR;").resolve(context);
        }

        private static ResolvedJavaType getTypeGHASH(ResolvedJavaType context) {
            return UnresolvedJavaType.create("Lcom/sun/crypto/provider/GHASH;").resolve(context);
        }

        @Override
        protected ResolvedJavaType getTypeAESCrypt(MetaAccessProvider metaAccess, ResolvedJavaType context) {
            return resolveTypeAESCrypt(context);
        }
    }

    private static void registerAESPlugins(InvocationPlugins plugins, GraalHotSpotVMConfig config, Replacements replacements, Architecture arch) {
        Registration r = new Registration(plugins, "com.sun.crypto.provider.CipherBlockChaining", replacements);
        r.registerConditional(CipherBlockChainingAESNode.isSupported(arch), new HotSpotCipherBlockChainingCryptPlugin(CryptMode.ENCRYPT));
        r.registerConditional(CipherBlockChainingAESNode.isSupported(arch), new HotSpotCipherBlockChainingCryptPlugin(CryptMode.DECRYPT));

        r = new Registration(plugins, "com.sun.crypto.provider.ElectronicCodeBook", replacements);
        r.registerConditional(config.electronicCodeBookEncrypt != 0L, new ElectronicCodeBookCryptPlugin(CryptMode.ENCRYPT));
        r.registerConditional(config.electronicCodeBookDecrypt != 0L, new ElectronicCodeBookCryptPlugin(CryptMode.DECRYPT));

        r = new Registration(plugins, "com.sun.crypto.provider.GaloisCounterMode", replacements);
        r.registerConditional(config.galoisCounterModeCrypt != 0L, new GaloisCounterModeCryptPlugin());

        r = new Registration(plugins, "com.sun.crypto.provider.CounterMode", replacements);
        r.registerConditional(CounterModeAESNode.isSupported(arch), new CounterModeCryptPlugin() {
            @Override
            protected boolean canApply(GraphBuilderContext b) {
                return b instanceof BytecodeParser || b instanceof IntrinsicGraphBuilder;
            }

            @Override
            protected ValueNode getFieldOffset(GraphBuilderContext b, ResolvedJavaField field) {
                return ConstantNode.forLong(field.getOffset());
            }

            @Override
            protected ResolvedJavaType getTypeAESCrypt(MetaAccessProvider metaAccess, ResolvedJavaType context) {
                return resolveTypeAESCrypt(context);
            }
        });
    }

    private static void registerAdler32Plugins(InvocationPlugins plugins, GraalHotSpotVMConfig config, Replacements replacements) {
        Registration r = new Registration(plugins, "java.util.zip.Adler32", replacements);
        r.registerConditional(config.updateBytesAdler32 != 0L, new InlineOnlyInvocationPlugin("updateBytes", int.class, byte[].class, int.class, int.class) {
            @Override
            public boolean apply(GraphBuilderContext b, ResolvedJavaMethod targetMethod, Receiver receiver, ValueNode adler, ValueNode src, ValueNode off, ValueNode len) {
                try (InvocationPluginHelper helper = new InvocationPluginHelper(b, targetMethod)) {
                    ValueNode addr = helper.arrayElementPointer(src, JavaKind.Byte, off);
                    ForeignCallNode call = new ForeignCallNode(HotSpotBackend.UPDATE_BYTES_ADLER32, adler, addr, len);
                    b.addPush(JavaKind.Int, call);
                }
                return true;
            }
        });
        r.registerConditional(config.updateBytesAdler32 != 0L, new InlineOnlyInvocationPlugin("updateByteBuffer", int.class, long.class, int.class, int.class) {
            @Override
            public boolean apply(GraphBuilderContext b, ResolvedJavaMethod targetMethod, Receiver receiver, ValueNode adler, ValueNode addr, ValueNode off, ValueNode len) {
                ValueNode buff = b.add(new ComputeObjectAddressNode(addr, off));
                ForeignCallNode call = new ForeignCallNode(HotSpotBackend.UPDATE_BYTES_ADLER32, adler, buff, len);
                b.addPush(JavaKind.Int, call);
                return true;
            }
        });
    }

    private static void registerBigIntegerPlugins(InvocationPlugins plugins, GraalHotSpotVMConfig config, Replacements replacements) {
        Registration r = new Registration(plugins, BigInteger.class, replacements);
        r.registerConditional(config.montgomeryMultiply != 0L, new InvocationPlugin("implMontgomeryMultiply", int[].class, int[].class, int[].class, int.class, long.class, int[].class) {

            @Override
            public boolean apply(GraphBuilderContext b, ResolvedJavaMethod targetMethod, Receiver receiver, ValueNode a, ValueNode bObject, ValueNode n, ValueNode len, ValueNode inv,
                            ValueNode product) {
                try (InvocationPluginHelper helper = new InvocationPluginHelper(b, targetMethod)) {
                    // The stub doesn't return the right value for the intrinsic so push it here
                    // and the proper after FrameState will be put on ForeignCallNode by add.
                    b.addPush(JavaKind.Object, product);
                    b.add(new ForeignCallNode(HotSpotBackend.MONTGOMERY_MULTIPLY, helper.arrayStart(a, JavaKind.Int), helper.arrayStart(bObject, JavaKind.Int),
                                    helper.arrayStart(n, JavaKind.Int), len, inv, helper.arrayStart(product, JavaKind.Int)));
                }
                return true;
            }
        });
        r.registerConditional(config.montgomerySquare != 0L, new InvocationPlugin("implMontgomerySquare", int[].class, int[].class, int.class, long.class, int[].class) {
            @Override
            public boolean apply(GraphBuilderContext b, ResolvedJavaMethod targetMethod, Receiver receiver, ValueNode a, ValueNode n, ValueNode len, ValueNode inv, ValueNode product) {
                try (InvocationPluginHelper helper = new InvocationPluginHelper(b, targetMethod)) {
                    // The stub doesn't return the right value for the intrinsic so push it here
                    // and the proper after FrameState will be put on ForeignCallNode by add.
                    b.addPush(JavaKind.Object, product);
                    b.add(new ForeignCallNode(HotSpotBackend.MONTGOMERY_SQUARE, helper.arrayStart(a, JavaKind.Int), helper.arrayStart(n, JavaKind.Int), len, inv,
                                    helper.arrayStart(product, JavaKind.Int)));
                }
                return true;
            }
        });
        r.registerConditional(config.bigIntegerLeftShiftWorker != 0L, new InvocationPlugin("shiftLeftImplWorker", int[].class, int[].class, int.class, int.class, int.class) {
            @Override
            public boolean apply(GraphBuilderContext b, ResolvedJavaMethod targetMethod, Receiver receiver, ValueNode newArr, ValueNode oldArr, ValueNode newIdx, ValueNode shiftCount,
                            ValueNode numIter) {
                try (InvocationPluginHelper helper = new InvocationPluginHelper(b, targetMethod)) {
                    b.add(new ForeignCallNode(HotSpotBackend.BIGINTEGER_LEFT_SHIFT_WORKER, helper.arrayStart(newArr, JavaKind.Int), helper.arrayStart(oldArr, JavaKind.Int), newIdx, shiftCount,
                                    numIter));
                }
                return true;
            }
        });
        r.registerConditional(config.bigIntegerRightShiftWorker != 0L, new InvocationPlugin("shiftRightImplWorker", int[].class, int[].class, int.class, int.class, int.class) {
            @Override
            public boolean apply(GraphBuilderContext b, ResolvedJavaMethod targetMethod, Receiver receiver, ValueNode newArr, ValueNode oldArr, ValueNode newIdx, ValueNode shiftCount,
                            ValueNode numIter) {
                try (InvocationPluginHelper helper = new InvocationPluginHelper(b, targetMethod)) {
                    b.add(new ForeignCallNode(HotSpotBackend.BIGINTEGER_RIGHT_SHIFT_WORKER, helper.arrayStart(newArr, JavaKind.Int), helper.arrayStart(oldArr, JavaKind.Int), newIdx, shiftCount,
                                    numIter));
                }
                return true;
            }
        });
    }

    private static void registerSHAPlugins(InvocationPlugins plugins, GraalHotSpotVMConfig config, Replacements replacements) {
        boolean useMD5 = config.md5ImplCompressMultiBlock != 0L;
        boolean useSha1 = config.sha1ImplCompressMultiBlock != 0L;
        boolean useSha256 = config.sha256ImplCompressMultiBlock != 0L;
        boolean useSha512 = config.sha512ImplCompressMultiBlock != 0L;
        boolean useSha3 = config.sha3ImplCompressMultiBlock != 0L;

        boolean implCompressMultiBlock0Enabled = useMD5 || useSha1 || useSha256 || useSha512 || useSha3;
        Registration r = new Registration(plugins, "sun.security.provider.DigestBase", replacements);
        r.registerConditional(implCompressMultiBlock0Enabled, new SnippetSubstitutionInvocationPlugin<>(DigestBaseSnippets.Templates.class,
                        "implCompressMultiBlock0", Receiver.class, byte[].class, int.class, int.class) {
            @Override
            protected Object[] getConstantArguments(ResolvedJavaMethod targetMethod) {
                ResolvedJavaType declaringClass = targetMethod.getDeclaringClass();
                return new Object[]{
                                declaringClass,
                                HotSpotReplacementsUtil.getType(declaringClass, "Lsun/security/provider/MD5;"),
                                HotSpotReplacementsUtil.getType(declaringClass, "Lsun/security/provider/SHA;"),
                                HotSpotReplacementsUtil.getType(declaringClass, "Lsun/security/provider/SHA2;"),
                                HotSpotReplacementsUtil.getType(declaringClass, "Lsun/security/provider/SHA5;"),
                                HotSpotReplacementsUtil.getType(declaringClass, "Lsun/security/provider/SHA3;")
                };
            }

            @Override
            public SnippetTemplate.SnippetInfo getSnippet(DigestBaseSnippets.Templates templates) {
                return templates.implCompressMultiBlock0;
            }
        });
    }

    private static void registerBase64Plugins(InvocationPlugins plugins, GraalHotSpotVMConfig config, MetaAccessProvider metaAccess, Replacements replacements) {
        Registration r = new Registration(plugins, "java.util.Base64$Encoder", replacements);
        r.registerConditional(config.base64EncodeBlock != 0L, new InvocationPlugin("encodeBlock", Receiver.class, byte[].class, int.class, int.class, byte[].class, int.class, boolean.class) {
            @Override
            public boolean apply(GraphBuilderContext b, ResolvedJavaMethod targetMethod, Receiver receiver, ValueNode src,
                            ValueNode sp, ValueNode sl, ValueNode dst, ValueNode dp, ValueNode isURL) {
                if (receiver != null) {
                    // Side effect of call below is to add a receiver null check if required
                    receiver.get(true);
                }
                int byteArrayBaseOffset = metaAccess.getArrayBaseOffset(JavaKind.Byte);
                ComputeObjectAddressNode srcAddress = b.add(new ComputeObjectAddressNode(src, ConstantNode.forInt(byteArrayBaseOffset)));
                ComputeObjectAddressNode dstAddress = b.add(new ComputeObjectAddressNode(dst, ConstantNode.forInt(byteArrayBaseOffset)));
                b.add(new ForeignCallNode(BASE64_ENCODE_BLOCK, srcAddress, sp, sl, dstAddress, dp, isURL));
                return true;
            }
        });
        r = new Registration(plugins, "java.util.Base64$Decoder", replacements);
        if (config.base64DecodeBlock != 0L) {
            r.register(new InvocationPlugin("decodeBlock", Receiver.class, byte[].class, int.class, int.class, byte[].class, int.class, boolean.class, boolean.class) {
                @Override
                public boolean apply(GraphBuilderContext b, ResolvedJavaMethod targetMethod, Receiver receiver, ValueNode src,
                                ValueNode sp, ValueNode sl, ValueNode dst, ValueNode dp, ValueNode isURL, ValueNode isMime) {
                    if (receiver != null) {
                        // Side effect of call below is to add a receiver null check if required
                        receiver.get(true);
                    }
                    int byteArrayBaseOffset = metaAccess.getArrayBaseOffset(JavaKind.Byte);
                    ComputeObjectAddressNode srcAddress = b.add(new ComputeObjectAddressNode(src, ConstantNode.forInt(byteArrayBaseOffset)));
                    ComputeObjectAddressNode dstAddress = b.add(new ComputeObjectAddressNode(dst, ConstantNode.forInt(byteArrayBaseOffset)));
                    ForeignCallNode call = new ForeignCallNode(BASE64_DECODE_BLOCK, srcAddress, sp, sl, dstAddress, dp, isURL, isMime);
                    b.addPush(JavaKind.Int, call);
                    return true;
                }
            });
        }
    }

    private static void registerCRC32Plugins(InvocationPlugins plugins, GraalHotSpotVMConfig config, Replacements replacements) {
        Registration r = new Registration(plugins, CRC32.class, replacements);
        r.registerConditional(config.updateBytesCRC32Stub != 0L && config.crcTableAddress != 0L, new InvocationPlugin("update", int.class, int.class) {
            @Override
            public boolean apply(GraphBuilderContext b, ResolvedJavaMethod targetMethod, Receiver receiver, ValueNode crc, ValueNode arg) {
                final ValueNode crcTableRawAddress = ConstantNode.forLong(config.crcTableAddress);
                ValueNode c = new XorNode(crc, ConstantNode.forInt(-1));
                ValueNode index = new AndNode(new XorNode(arg, c), ConstantNode.forInt(0xff));
                ValueNode offset = new LeftShiftNode(index, ConstantNode.forInt(2));
                AddressNode address = new OffsetAddressNode(crcTableRawAddress, new SignExtendNode(offset, 32, 64));
                ValueNode result = b.add(new JavaReadNode(JavaKind.Int, address, CRC_TABLE_LOCATION, BarrierType.NONE, MemoryOrderMode.PLAIN, false));
                result = new XorNode(result, new UnsignedRightShiftNode(c, ConstantNode.forInt(8)));
                b.addPush(JavaKind.Int, new XorNode(result, ConstantNode.forInt(-1)));
                return true;
            }
        });
        r.registerConditional(config.updateBytesCRC32Stub != 0L, new InvocationPlugin("updateBytes0", int.class, byte[].class, int.class, int.class) {
            @Override
            public boolean apply(GraphBuilderContext b, ResolvedJavaMethod targetMethod, Receiver receiver, ValueNode crc, ValueNode buf, ValueNode off, ValueNode len) {
                int byteArrayBaseOffset = b.getMetaAccess().getArrayBaseOffset(JavaKind.Byte);
                ValueNode bufAddr = b.add(new ComputeObjectAddressNode(buf, new AddNode(ConstantNode.forInt(byteArrayBaseOffset), off)));
                b.addPush(JavaKind.Int, new ForeignCallNode(UPDATE_BYTES_CRC32, crc, bufAddr, len));
                return true;
            }
        });
        r.registerConditional(config.updateBytesCRC32Stub != 0L, new InvocationPlugin("updateByteBuffer0", int.class, long.class, int.class, int.class) {
            @Override
            public boolean apply(GraphBuilderContext b, ResolvedJavaMethod targetMethod, Receiver receiver, ValueNode crc, ValueNode addr, ValueNode off, ValueNode len) {
                ValueNode bufAddr = b.add(new AddNode(addr, new SignExtendNode(off, 32, 64)));
                b.addPush(JavaKind.Int, new ForeignCallNode(UPDATE_BYTES_CRC32, crc, bufAddr, len));
                return true;
            }
        });
    }

    private static void registerCRC32CPlugins(InvocationPlugins plugins, GraalHotSpotVMConfig config, Replacements replacements) {
        Registration r = new Registration(plugins, "java.util.zip.CRC32C", replacements);
        r.registerConditional(config.updateBytesCRC32C != 0L, new InvocationPlugin("updateBytes", int.class, byte[].class, int.class, int.class) {
            @Override
            public boolean apply(GraphBuilderContext b, ResolvedJavaMethod targetMethod, Receiver receiver, ValueNode crc, ValueNode buf, ValueNode off, ValueNode end) {
                int byteArrayBaseOffset = b.getMetaAccess().getArrayBaseOffset(JavaKind.Byte);
                ValueNode bufAddr = b.add(new ComputeObjectAddressNode(buf, new AddNode(ConstantNode.forInt(byteArrayBaseOffset), off)));
                b.addPush(JavaKind.Int, new ForeignCallNode(UPDATE_BYTES_CRC32C, crc, bufAddr, new SubNode(end, off)));
                return true;
            }
        });
        r.registerConditional(config.updateBytesCRC32C != 0L, new InvocationPlugin("updateDirectByteBuffer", int.class, long.class, int.class, int.class) {
            @Override
            public boolean apply(GraphBuilderContext b, ResolvedJavaMethod targetMethod, Receiver receiver, ValueNode crc, ValueNode addr, ValueNode off, ValueNode end) {
                ValueNode bufAddr = b.add(new AddNode(addr, new SignExtendNode(off, 32, 64)));
                b.addPush(JavaKind.Int, new ForeignCallNode(UPDATE_BYTES_CRC32C, crc, bufAddr, new SubNode(end, off)));
                return true;
            }
        });
    }

    private static void registerPoly1305Plugins(InvocationPlugins plugins, GraalHotSpotVMConfig config, Replacements replacements) {
        Registration r = new Registration(plugins, "com.sun.crypto.provider.Poly1305", replacements);
        r.registerConditional(config.poly1305ProcessBlocks != 0L, new InvocationPlugin("processMultipleBlocks", Receiver.class, byte[].class, int.class, int.class, long[].class, long[].class) {
            @Override
            public boolean apply(GraphBuilderContext b, ResolvedJavaMethod targetMethod, Receiver receiver, ValueNode input, ValueNode offset, ValueNode length, ValueNode aLimbs, ValueNode rLimbs) {
                try (InvocationPluginHelper helper = new InvocationPluginHelper(b, targetMethod)) {
                    receiver.get(true);
                    ValueNode inputNotNull = b.nullCheckedValue(input);
                    ValueNode aLimbsNotNull = b.nullCheckedValue(aLimbs);
                    ValueNode rLimbsNotNull = b.nullCheckedValue(rLimbs);

                    ValueNode inputStart = helper.arrayElementPointer(inputNotNull, JavaKind.Byte, offset);
                    ValueNode aLimbsStart = helper.arrayStart(aLimbsNotNull, JavaKind.Long);
                    ValueNode rLimbsStart = helper.arrayStart(rLimbsNotNull, JavaKind.Long);

                    b.add(new ForeignCallNode(POLY1305_PROCESSBLOCKS, inputStart, length, aLimbsStart, rLimbsStart));
                }
                return true;
            }
        });
    }

    private static void registerChaCha20Plugins(InvocationPlugins plugins, GraalHotSpotVMConfig config, Replacements replacements) {
        Registration r = new Registration(plugins, "com.sun.crypto.provider.ChaCha20Cipher", replacements);
        r.registerConditional(config.chacha20Block != 0L, new InvocationPlugin("implChaCha20Block", int[].class, byte[].class) {
            @Override
            public boolean apply(GraphBuilderContext b, ResolvedJavaMethod targetMethod, Receiver receiver, ValueNode initState, ValueNode result) {
                try (InvocationPluginHelper helper = new InvocationPluginHelper(b, targetMethod)) {
                    ValueNode stateNotNull = b.nullCheckedValue(initState);
                    ValueNode resultNotNull = b.nullCheckedValue(result);

                    ValueNode stateStart = helper.arrayStart(stateNotNull, JavaKind.Int);
                    ValueNode resultStart = helper.arrayStart(resultNotNull, JavaKind.Byte);

                    ForeignCallNode call = new ForeignCallNode(CHACHA20Block, stateStart, resultStart);
                    b.addPush(JavaKind.Int, call);
                }
                return true;
            }
        });
    }

    private static void registerP256Plugins(InvocationPlugins plugins, GraalHotSpotVMConfig config, Replacements replacements) {
        Registration r = new Registration(plugins, "sun.security.util.math.intpoly.MontgomeryIntegerPolynomialP256", replacements);
        r.registerConditional(config.intpolyMontgomeryMultP256 != 0L, new InvocationPlugin("multImpl", Receiver.class, long[].class, long[].class, long[].class) {
            @Override
            public boolean apply(GraphBuilderContext b, ResolvedJavaMethod targetMethod, Receiver receiver, ValueNode aIn, ValueNode bIn, ValueNode rOut) {
                try (InvocationPluginHelper helper = new InvocationPluginHelper(b, targetMethod)) {
                    ValueNode aNotNull = b.nullCheckedValue(aIn);
                    ValueNode bNotNull = b.nullCheckedValue(bIn);
                    ValueNode rNotNull = b.nullCheckedValue(rOut);

                    ValueNode aStart = helper.arrayStart(aNotNull, JavaKind.Long);
                    ValueNode bStart = helper.arrayStart(bNotNull, JavaKind.Long);
                    ValueNode rStart = helper.arrayStart(rNotNull, JavaKind.Long);

                    b.add(new ForeignCallNode(INTPOLY_MONTGOMERYMULT_P256, aStart, bStart, rStart));
                }
                return true;
            }
        });

        r = new Registration(plugins, "sun.security.util.math.intpoly.IntegerPolynomial", replacements);
        r.registerConditional(config.intpolyAssign != 0L, new InvocationPlugin("conditionalAssign", int.class, long[].class, long[].class) {
            @Override
            public boolean apply(GraphBuilderContext b, ResolvedJavaMethod targetMethod, Receiver receiver, ValueNode set, ValueNode aIn, ValueNode bIn) {
                try (InvocationPluginHelper helper = new InvocationPluginHelper(b, targetMethod)) {
                    ValueNode aNotNull = b.nullCheckedValue(aIn);
                    ValueNode bNotNull = b.nullCheckedValue(bIn);

                    ValueNode aStart = helper.arrayStart(aNotNull, JavaKind.Long);
                    ValueNode bStart = helper.arrayStart(bNotNull, JavaKind.Long);

                    ValueNode aLength = helper.arraylength(aNotNull);

                    b.add(new ForeignCallNode(INTPOLY_ASSIGN, set, aStart, bStart, aLength));
                }
                return true;
            }
        });
    }

    private static void registerArraysSupportPlugins(InvocationPlugins plugins, Replacements replacements, Architecture arch) {
        Registration r = new Registration(plugins, "jdk.internal.util.ArraysSupport", replacements);
        r.registerConditional(VectorizedMismatchNode.isSupported(arch), new InvocationPlugin("vectorizedMismatch", Object.class, long.class, Object.class, long.class, int.class, int.class) {
            @Override
            public boolean apply(GraphBuilderContext b, ResolvedJavaMethod targetMethod, Receiver receiver,
                            ValueNode aObject, ValueNode aOffset, ValueNode bObject, ValueNode bOffset, ValueNode length, ValueNode log2ArrayIndexScale) {
                ValueNode aAddr = b.add(new ComputeObjectAddressNode(aObject, aOffset));
                ValueNode bAddr = b.add(new ComputeObjectAddressNode(bObject, bOffset));
                b.addPush(JavaKind.Int, new VectorizedMismatchNode(aAddr, bAddr, length, log2ArrayIndexScale));
                return true;
            }

            @Override
            public boolean isGraalOnly() {
                // On AArch64 HotSpot, this intrinsic is not implemented and
                // UseVectorizedMismatchIntrinsic defaults to false.
                return arch instanceof AArch64;
            }
        });
        r.registerConditional(VectorizedHashCodeNode.isSupported(arch), new StandardGraphBuilderPlugins.VectorizedHashCodeInvocationPlugin("vectorizedHashCode") {
            @Override
            public boolean isGraalOnly() {
                // On AArch64 HotSpot, this intrinsic is not implemented and
                // UseVectorizedHashCodeIntrinsic defaults to false.
                return arch instanceof AArch64;
            }
        });
    }

    private static void registerReferencePlugins(InvocationPlugins plugins, Replacements replacements) {
        Registration r = new Registration(plugins, Reference.class, replacements);
        r.register(new ReachabilityFencePlugin() {
            @Override
            protected boolean useExplicitReachabilityFence(GraphBuilderContext b) {
                return Options.ForceExplicitReachabilityFence.getValue(b.getOptions());
            }
        });
        r.register(new InlineOnlyInvocationPlugin("refersTo0", Receiver.class, Object.class) {
            @Override
            public boolean apply(GraphBuilderContext b, ResolvedJavaMethod targetMethod, Receiver receiver, ValueNode o) {
                ValueNode offset = b.add(ConstantNode.forLong(HotSpotReplacementsUtil.referentOffset(b.getMetaAccess())));
                AddressNode address = b.add(new OffsetAddressNode(receiver.get(true), offset));
                FieldLocationIdentity locationIdentity = new FieldLocationIdentity(HotSpotReplacementsUtil.referentField(b.getMetaAccess()));
                JavaReadNode read = b.add(new JavaReadNode(StampFactory.object(), JavaKind.Object, address, locationIdentity, BarrierType.WEAK_REFERS_TO, MemoryOrderMode.PLAIN, true));
                LogicNode objectEquals = b.add(ObjectEqualsNode.create(b.getConstantReflection(), b.getMetaAccess(), b.getOptions(), read, o, NodeView.DEFAULT));
                b.addPush(JavaKind.Boolean, ConditionalNode.create(objectEquals, b.add(forBoolean(true)), b.add(forBoolean(false)), NodeView.DEFAULT));
                return true;
            }
        });
        r = new Registration(plugins, PhantomReference.class, replacements);
        r.register(new InlineOnlyInvocationPlugin("refersTo0", Receiver.class, Object.class) {
            @Override
            public boolean apply(GraphBuilderContext b, ResolvedJavaMethod targetMethod, Receiver receiver, ValueNode o) {
                ValueNode offset = b.add(ConstantNode.forLong(HotSpotReplacementsUtil.referentOffset(b.getMetaAccess())));
                AddressNode address = b.add(new OffsetAddressNode(receiver.get(true), offset));
                FieldLocationIdentity locationIdentity = new FieldLocationIdentity(HotSpotReplacementsUtil.referentField(b.getMetaAccess()));
                JavaReadNode read = b.add(new JavaReadNode(StampFactory.object(), JavaKind.Object, address, locationIdentity, BarrierType.PHANTOM_REFERS_TO, MemoryOrderMode.PLAIN, true));
                LogicNode objectEquals = b.add(ObjectEqualsNode.create(b.getConstantReflection(), b.getMetaAccess(), b.getOptions(), read, o, NodeView.DEFAULT));
                b.addPush(JavaKind.Boolean, ConditionalNode.create(objectEquals, b.add(forBoolean(true)), b.add(forBoolean(false)), NodeView.DEFAULT));
                return true;
            }
        });
    }

    private static void registerInstrumentationImplPlugins(InvocationPlugins plugins, GraalHotSpotVMConfig config, Replacements replacements) {
        Registration r = new Registration(plugins, "sun.instrument.InstrumentationImpl", replacements);
        r.register(new InlineOnlyInvocationPlugin("getObjectSize0", Receiver.class, long.class, Object.class) {
            @Override
            public boolean apply(GraphBuilderContext b, ResolvedJavaMethod targetMethod, Receiver receiver, ValueNode nativeAgent, ValueNode objectToSize) {
                try (HotSpotInvocationPluginHelper helper = new HotSpotInvocationPluginHelper(b, targetMethod, config)) {
                    ValueNode objectNonNull = b.nullCheckedValue(objectToSize);
                    StructuredGraph graph = b.getGraph();
                    // Discharge receiver null check requirement
                    receiver.get(true);
                    LoadHubNode hub = b.add(new LoadHubNode(b.getStampProvider(), objectNonNull));
                    ValueNode layoutHelper = helper.klassLayoutHelper(hub);

                    LogicNode isArray = b.add(ObjectIsArrayNode.create(objectNonNull));

                    ArrayLengthNode arrayLengthNode = graph.add(new ArrayLengthNode(objectNonNull));
                    EndNode arrayBranch = graph.add(new EndNode());
                    arrayLengthNode.setNext(arrayBranch);

                    ValueNode arrayHeaderSizeInt = b.add(UnsignedRightShiftNode.create(layoutHelper,
                                    ConstantNode.forInt(config.layoutHelperHeaderSizeShift), NodeView.DEFAULT));
                    ValueNode arrayHeaderSizeMaskedInt = b.add(AndNode.create(arrayHeaderSizeInt,
                                    ConstantNode.forInt(config.layoutHelperHeaderSizeMask), NodeView.DEFAULT));
                    ValueNode arrayHeaderSizeMaskedLong = b.add(SignExtendNode.create(arrayHeaderSizeMaskedInt, JavaKind.Long.getBitCount(), NodeView.DEFAULT));

                    ValueNode arrayLengthLong = b.add(SignExtendNode.create(arrayLengthNode, JavaKind.Long.getBitCount(), NodeView.DEFAULT));
                    ValueNode arraySizeLong = b.add(LeftShiftNode.create(arrayLengthLong, layoutHelper, NodeView.DEFAULT));
                    ValueNode arrayInstanceSizeLong = b.add(AddNode.create(arrayHeaderSizeMaskedLong, arraySizeLong, NodeView.DEFAULT));

                    long objectAlignmentMask = config.objectAlignment - 1;
                    ValueNode arrayInstanceSizeMaskedLong = b.add(AndNode.create(
                                    AddNode.create(arrayInstanceSizeLong, ConstantNode.forLong(objectAlignmentMask), NodeView.DEFAULT),
                                    ConstantNode.forLong(~objectAlignmentMask), NodeView.DEFAULT));

                    EndNode instanceBranch = graph.add(new EndNode());
                    ValueNode layoutHelperLong = b.add(SignExtendNode.create(layoutHelper, JavaKind.Long.getBitCount(), NodeView.DEFAULT));
                    ValueNode instanceSizeLong = b.add(AndNode.create(layoutHelperLong, ConstantNode.forLong(-((long) JavaKind.Long.getByteCount())), NodeView.DEFAULT));

                    b.add(new IfNode(isArray, arrayLengthNode, instanceBranch, injected(0.5D)));
                    MergeNode merge = b.append(new MergeNode());
                    merge.addForwardEnd(arrayBranch);
                    merge.addForwardEnd(instanceBranch);
                    b.addPush(JavaKind.Long, new ValuePhiNode(StampFactory.forKind(JavaKind.Long), merge,
                                    arrayInstanceSizeMaskedLong, instanceSizeLong));
                    b.setStateAfter(merge);
                }
                return true;
            }
        });
    }
}<|MERGE_RESOLUTION|>--- conflicted
+++ resolved
@@ -773,11 +773,7 @@
         private final GraalHotSpotVMConfig config;
         private final boolean pin;
 
-<<<<<<< HEAD
         ContinuationPinningPlugin(GraalHotSpotVMConfig config, boolean pin) {
-=======
-        public ContinuationPinningPlugin(GraalHotSpotVMConfig config, boolean pin) {
->>>>>>> e39626e7
             super(pin ? "pin" : "unpin");
             this.config = config;
             this.pin = pin;
