--- conflicted
+++ resolved
@@ -82,15 +82,7 @@
         return false;
     }
 
-<<<<<<< HEAD
-    public SpillMoveFactory getSpillMoveFactory() {
-        return spillMoveFactory;
-    }
-
     public List<LIRInstruction> getLIRforBlock(AbstractBlockBase<?> block) {
-=======
-    public List<LIRInstruction> getLIRforBlock(AbstractBlock<?> block) {
->>>>>>> 4942944d
         return lirInstructions.get(block);
     }
 
