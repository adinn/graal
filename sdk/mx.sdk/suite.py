--- conflicted
+++ resolved
@@ -39,11 +39,7 @@
 # SOFTWARE.
 #
 suite = {
-<<<<<<< HEAD
   "mxversion" : "5.318.0",
-=======
-  "mxversion" : "5.317.17",
->>>>>>> 1bc5ecac
   "name" : "sdk",
   "version" : "22.1.0",
   "release" : False,
