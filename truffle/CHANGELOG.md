# Truffle Changelog

This changelog summarizes major changes between Truffle versions relevant to languages implementors building upon the Truffle framework. The main focus is on APIs exported by Truffle.


## Version 23.0.0

* GR-38526 Added `TruffleLanguage.Env#isSocketIOAllowed()`. The method returns true if access to network sockets is allowed.
* GR-41634 Added `TruffleLanguage.Env#isFileIOAllowed()`. The method returns true if access to files is allowed.
* Deprecated `TruffleLanguage.Env#isIOAllowed()`. To migrate, use `TruffleLanguage.Env#isFileIOAllowed()`.
* GR-41408 Added `Version.format(String)`, to support formatting the version using a custom format string, e.g. for use in URLs.
* GR-41408 Added `${graalvm-version}` and `${graalvm-website-version}` substitutions for the `website` property of language and instrument registrations.
* GR-41034 Added `TruffleInstrument.Env.getTruffleFile(TruffleContext, ...)` methods to allow reading a truffle file from a specific context without being entered. Deprecated `TruffleInstrument.Env.getTruffleFile(...)` methods that do not take the `TruffleContext`.
* GR-42271 Native image build verifies that the context pre-initialization does not introduce absolute TruffleFiles into the image heap. The check can be disabled using the `-H:-TruffleCheckPreinitializedFiles` native image option.
* GR-41369 The icu4j language initializes charsets while building the native image. Languages depending on the icu4j language can no longer use `--initialize-at-run-time=com.ibm.icu`.
* GR-40274 TruffleStrings: added AsNativeNode and GetStringCompactionLevelNode.
* GR-39189 Added attach methods on the `Instrumenter` class, that take `NearestSectionFilter` as a parameter. The new `NearestSectionFilter` class can be used to instrument or detect nearest locations to a given source line and column. For example, this can be used to implement breakpoints, where the exact line or column is not always precise and the location needs to be updated when new code is loaded.
* GR-39189 Added `InstrumentableNode.findNearestNodeAt(int line, int column, ...)` to find the nearest node to the given source line and column. This is an alternative to the existing method that takes character offset.
* GR-42674 It has been documented that methods `TruffleLanguage.Env#getPublicTruffleFile`, `TruffleLanguage.Env#getInternalTruffleFile`, `TruffleLanguage.Env#getTruffleFileInternal` and `TruffleInstrument.Env#getPublicTruffleFile` can throw `IllegalArgumentException` when the path string cannot be converted to a `Path` or uri preconditions required by the `FileSystem` do not hold.
* GR-31342 Implemented several new features for Truffle DSL and improved its performance:
	* Added an `@GenerateInline` annotation that allows Truffle nodes to be object-inlined automatically. Object-inlined Truffle nodes become singletons and therefore reduce memory footprint. Please see the [tutorial](https://github.com/oracle/graal/blob/master/truffle/docs/DSLNodeObjectInlining.md) for further details.
	* Added an `@GenerateCached` annotation that allows users to control the generation of cached nodes. Use `@GenerateCached(false)` to disable cached node generation when all usages of nodes are object-inlined to save code footprint.
	* Updated Truffle DSL nodes no longer require the node lock during specialization, resulting in improved first execution performance. CAS-style inline cache updates are now used to avoid deadlocks when calling CallTarget.call(...) in guards. Inline caches continue to guarantee no duplicate values and are not affected by race conditions. Language implementations should be aware that the reduced contention may reveal other thread-safety issues in the language.
	* Improved Truffle DSL node memory footprint by merging generated fields for state and exclude bit sets and improving specialization data class generation to consider activation probability. Specializations should be ordered by activation probability for optimal results.
	* Improved memory footprint by automatically inlining cached parameter values of enum types into the state bitset
	* Added `@Cached(neverDefault=true|false)` option to indicate whether the cache initializer will ever return a `null` or primitive default value. Truffle DSL now emits a warning if it is beneficial to set this property. Alternatively, the new `@NeverDefault` annotation may be used on the bound method or variable. The generated code layout can benefit from this information and reduce memory overhead. If never default is set to `true`, then the DSL will now use the default value instead internally as a marker for uninitialized values.
	* `@Shared` cached values may now use primitive values. Also, `@Shared` can now be used for caches contained in specializations with multiple instances. This means that the shared cache will be used across all instances of a specialization.
	* Truffle DSL now generates many more Javadoc comments in the generated code that try to explain the decisions of the code generator. 
	* Added inlined variants for all Truffle profiles in `com.oracle.truffle.api.profiles`. The DSL now emits recommendation warnings when inlined profiles should be used instead of the allocated ones.
	* Truffle DSL now emits many more warnings for recommendations. For example, it emits warnings for inlining opportunities, cached sharing or when a cache initializer should be designated as `@NeverDefault`. To ease migration work, we added several new ways to suppress the warnings temporarily for a Java package. For a list of possible warnings and further usage instructions, see the new [warnings page](https://github.com/oracle/graal/blob/master/truffle/docs/DSLWarnings.md) in the docs.
	* The DSL now produces warnings for specializations with multiple instances but an unspecified limit. The new warning can be resolved by specifying the desired limit (previously, default `"3"` was assumed)
	* Added the capability to unroll specializations with multiple instances. Unrolling in combination with node object inlining may further reduce the memory footprint of a Truffle node. In particular, if all cached states can be encoded into the state bit set of the generated node. See `@Specialization(...unroll=2)` for further details

* GR-31342 Deprecated `ConditionProfile.createBinaryProfile()` and `ConditionProfile.createCountingProfile()`. Use `ConditionProfile.create()` and `CountingConditionProfile.create()` instead.
* GR-31342 Added `ValueProfile.create()` that automatically creates an exact class value profile. This allows its usage in `@Cached` without specifying a cached initializer.
* GR-31342 The node `insert` method is now public instead of protected. This avoids the need to create cumbersome accessor methods when needed in corner-cases.
<<<<<<< HEAD
* GR-43599 Specifying the sharing group in `@Shared` is now optional for cached values. If not specified, the parameter name will be used as sharing group. For example, `@Shared @Cached MyNode sharedNode` will get the sharing group `sharedNode` assigned. It is recommended to use the explicit sharing group still if it improves readability or if the parameter name cannot be changed.
=======
* GR-43492 `LanguageReference#get()` is now always supported inside of `InstrumentableNode#materializeInstrumentableNodes()`.
>>>>>>> fd0c7a48

## Version 22.3.0

* GR-40069 Added additional methods to the static frame API.
  * Added `copyStatic` to copy a static slot in cases where the underlying type is not known.
  * Added `clearStatic` to clear a static slot in cases where the underlying type is not known.
  * Added `swap...Static` to swap slots of known (primitive or object) or unknown underlying type.
* GR-40103 Potentially breaking: Static frame access is now validated when assertions are enabled. Reading a slot with a different type than written to leads to an `AssertionError`.
* GR-40163 Deprecated `TruffleLanguage.Env.newContextBuilder()` and replaced it with a new method `TruffleLanguage.Env.newInnerContextBuilder(String...)`. The new method does no longer inherit all privileges from the parent context and does no longer initialize the creator context by default. The new method also allows to set the permitted languages for the inner context similarly as in the polyglot embedding API. 
* GR-40163 Changed behavior: Inner contexts do no longer inherit application arguments from the outer context. It is now possible to set application arguments explicitly for inner contexts using `TruffleContext.Builder.arguments(String, String[])`.
* GR-40163 Changed behavior: Inner contexts do no longer use system exit on exit even if the polyglot embedder specified it with `Context.Builder.useSystemExit(boolean)` for the outer context.
* GR-40163 Added new capabilities to `TruffleContext`:
	* Added `TruffleContext.Builder.out(OutputStream)`, `TruffleContext.Builder.err(OutputStream)` and `TruffleContext.Builder.in(InputStream)` to customize streams for inner contexts. 
	* GR-35358 Added `TruffleContext.Builder.forceSharing(Boolean)` to force or deny code sharing for inner contexts.
	* GR-36927 Added `TruffleContext.Builder.option(String, String)` to override language options for inner contexts. This is currently only supported if all access privileges have been granted by the embedder.
	* Added `TruffleContext.Builder.inheritAllAccess(boolean)` which allows to enable access privilege inheritance from the outer context. By default this flag is `false`. 
	* Access privileges can now be individually granted or denied. Note that an inner context still cannot use any of the privileges that have not been granted to the outer context. For example, if the outer context has no access to IO then the inner context won't have access to IO even if the privilege is set for the inner context. The following new methods were added to configure privileges for inner contexts:
		* `TruffleContext.Builder.allowCreateThreads(boolean)` 
		* `TruffleContext.Builder.allowNativeAccess(boolean)` 
		* `TruffleContext.Builder.allowIO(boolean)` 
		* `TruffleContext.Builder.allowHostClassLoading(boolean)` 
		* `TruffleContext.Builder.allowHostLookup(boolean)` 
		* `TruffleContext.Builder.allowCreateProcess(boolean)` 
		* `TruffleContext.Builder.allowPolyglotAccess(boolean)` 
		* `TruffleContext.Builder.allowInheritEnvironmentAccess(boolean)` 
		* `TruffleContext.Builder.allowInnerContextOptions(boolean)` 
* GR-40163 Added `TruffleContext.initializePublic(Node, String)` and `TruffleContext.initializeInternal(Node, String)` to initialize a public or internal language of an inner context.
* GR-39354 TruffleStrings: added ErrorHandling parameter to CreateForwardIteratorNode and CreateBackwardIteratorNode.
* GR-40062 `String.indexOf` methods are no longer considered PE safe and using them will now fail the native-image block list check. Use `TruffleString` instead or put them behind a `@TruffleBoundary`.
* GR-39354 TruffleStrings: added ErrorHandling parameter to ByteLengthOfCodePointNode, CodePointAtIndexNode and CodePointAtByteIndexNode.
* GR-39219 Removed several deprecated APIs:
    * Removed deprecated `FrameSlot` API. The API was deprecated in 22.0.
    * Removed deprecated `CompilerOptions` API. The API was deprecated in 22.1.
    * Removed deprecated `TruffleRuntime.createCallTarget` and `RootNode.setCallTarget` API. The API was deprecated in 22.0.
    * Removed deprecated `TruffleContext.enter` and `TruffleContext.leave` API. The API was deprecated in 20.3.
    * Removed deprecated `MemoryFence` API. The API was deprecated in 22.1.
    * Removed deprecated `TruffleRuntime.getCallerFrame` and `TruffleRuntime.getCurrentFrame` API. The API was deprecated in 22.1.
    * Removed deprecated `@CachedContext` and `@CachedLibrary` API. The API was deprecated in 21.3.
    * Removed deprecated `get()` method from `LanguageContext` and `ContextReference` API. The API was deprecated in 21.3.
    * Removed deprecated equality `ValueProfile` . The API was deprecated in 21.2.
    * Removed deprecated `UnionAssumption`, `AlwaysValidAssumption` and `NeverValidAssumption`. The API was deprecated in 22.1.
* GR-35797 The [SnippetRun#getException()](https://www.graalvm.org/truffle/javadoc/org/graalvm/polyglot/tck/ResultVerifier.SnippetRun.html#getException--) now provides an `IllegalArgumentException` thrown during the snippet execution. The `IllegalArgumentException` is converted to a `PolyglotException` before it is returned.
* Added the `@HostCompilerDirectives.InliningCutoff` annotation that allows to manually tune inlining decisions for host inlining.
* Tuned host inlining heuristic for reduced code size. A new host inlining tuning guide is available in the [docs](https://github.com/oracle/graal/blob/master/truffle/docs/HostCompilation.md#host-inlining)
* GR-35007 (EE-only) The Truffle sandboxing CPU time limits (`sandbox.MaxCPUTime`) are also supported on the native image.
* GR-24927 The Truffle annotation processor now emits an error for methods annotated by a `@TruffleBoundary` annotation and a `Frame` parameter. Previously, the processor only reported an error for `VirtualFrame` parameters. To resolve this, either change the parameter to a `MaterializedFrame` , remove the parameter or remove the `@TruffleBoundary`.
* GR-24927 Truffle DSL now automatically materalizes frames when a `Frame` parameter is used in an uncached instance of a `@Specialization`. For example, if it rewrites itself to an uncached version due to the usage of a `@CachedLibrary`.
* GR-35007 (EE-only) The Truffle sandboxing CPU time limits (`sandbox.MaxCPUTime`) are also supported on the native image.
* GR-28705 Added `TruffleInstrument.Env#createSystemThread` to create a new thread designed to process instrument tasks in the background.
* GR-28705 Added `TruffleLanguage.Env#createSystemThread` to create a new thread designed to process language internal tasks in the background.
* GR-31304 `Debugger.disableStepping()` and `Debugger.restoreStepping()` added to disable/restore stepping on a dedicated thread on a specific code path.
* GR-39415 Experimental options are on by default in the TCK test Context. Added `LanguageProviders.additionalOptions()` which allows TCK providers to set their language's options in the test context (Attempts to set other languages' options will result in an `IllegalArgumentException` while creation the context).
* GR-38163 Introduced [RootNode.getParentFrameDescriptor](https://www.graalvm.org/truffle/javadoc/com/oracle/truffle/api/nodes/RootNode.html#getParentFrameDescriptor) to support identifying lexical scope parents of hot methods and compiling them earlier.

## Version 22.2.0

* GR-33829 Added support on libgraal for caching encoded graphs across Truffle compilations to speedup partial evaluation. The cache is enabled by default and can be enabled/disabled with the `--engine.EncodedGraphCache` option.
* GR-38925 Added `InteropLibrary.hasMetaParents(Object)` and `InteropLibrary.getMetaParents(Object)` that allow lookup of the hierarchy of parents for meta objects (e.g. super class or implemented interface of Java classes).
* GR-36557 Deprecated `--engine.MaximumGraalNodeCount` and introduced `--engine.MaximumGraalGraphSize` to control the maximum graal graph size during partial evaluation.
* GR-37493 Added `@DenyReplace` to deny replacement of final node types. 
* GR-37493 Potentially breaking: Disabled replace of all Truffle DSL generated uncached nodes. If you call `Node.replace()` on an uncached version of a generated node or library it will now fail with an `IllegalArgumentException`. As a rule of thumb, uncached versions of nodes should not ever be stored in `@Child` fields. Instead, they should always be used as singletons.
* GR-37493 Removed long time deprecated API `NodeFieldAccessor` without replacement. Added a some utility methods in `NodeUtil` as a replacement for this API: `NodeUtil.collectFieldNames(Class)`, `NodeUtil.collectNodeChildren(Node)` and `NodeUtil.collectNodeProperties(Node)`.
* GR-37100 Deprecated `BytecodeOSRNode.copyIntoOSRFrame(VirtualFrame, VirtualFrame, int)`, in favor of `BytecodeOSRNode.copyIntoOSRFrame(VirtualFrame, VirtualFrame, int, Object)`.
* GR-36944 Added new static APIs to `com.oracle.truffle.api.frame.Frame`:
    * Added new `Static` option to `com.oracle.truffle.api.frame.FrameSlotKind` for index-based slots. Frame slots using this kind cannot be changed to another kind later on. Static frame slots can only hold either a primitive or an `Object` value, never both at the same time.
    * Added new `get.../set...` methods postfixed by `Static` for exclusively accessing static frame slots.
    * Added new `copy.../clear...` methods postfixed by `Static` for exclusively copying and clearing static frame slots.
    * Static frame slots are intended for situations where the type of a variable in a frame slots is known ahead of time and does not need any type checks (e.g. in statically typed languages).
* GR-36557 Introduced `--engine.InliningUseSize` which changes the code size approximation during inlining to an approximation of the size of the graph rather than just the node count. This option is false by default.
* GR-37310 Add `BytecodeOSRNode.storeParentFrameInArguments` and `BytecodeOSRNode.restoreParentFrameFromArguments` to give languages more control over how frame arguments in bytecode OSR compilations are created.
* GR-35280 Implemented new domain specific inlining phase for Truffle interpreter host compilation. 
    * In native image hosts the new optimizations is applied to all methods annotated with `@BytecodeInterpreterSwitch` and methods which were detected to be used for runtime compilation. 
    * On HotSpot hosts the new optimizations will be applied to methods annotated with `@BytecodeInterpreterSwitch` only.
    * The annotation `@BytecodeInterpreterSwitchBoundary` was deprecated. Boundaries for the compilation are now inferred from directives like `CompilerDirective.transferToInterpreter()` and `@TruffleBoundary` automatically.
    * See the [HostOptimization.md](https://github.com/oracle/graal/blob/master/truffle/docs/HostCompilation.md) for further details.
* GR-38387 Deterministic and declaration order of `InteropLibrary.getMembers()` is now required.
* GR-38110 Added option to use `long` values as offsets for accessing memory through `ByteArraySupport`.
* GR-39029 Fixed issue in `InteropLibrary` that required `asDate` to be implemented whenever `isTime` is exported; correct dependency is on `isDate`.
* GR-38945 Truffle IGV dumping with log level 5 (e.g. `-Dgraal.Dump=Truffle:5`) now dumps the graph after each method that was fully partially evaluated. This enables debugging of problems only visible during partial evaluation.
* GR-34894 Removed deprecated `DynamicObject` APIs:
    * `Shape`: `getKeyList(Pred)`, `getPropertyList(Pred)`, `Pred`, `getObjectType`, `getId`, `isRelated`, `createSeparateShape`, `append`, `reservePrimitiveExtensionArray`, `hasTransitionWithKey`
    * `DynamicObject`: all deprecated constructors and methods (`get`, `set`, `contains`, `define`, `delete`, `size`, `isEmpty`, `setShapeAndGrow`, `setShapeAndResize`, `updateShape`, `copy`)
    * `ShapeListener`
    * `TypedLocation`
    * `Layout.newInstance`, `Layout.createShape`
    * `Property`: `copyWithRelocatable`, `copyWithFlags`, `isSame`, `relocate`, `set`, `setInternal`, `setGeneric`.
    * `IncompatibleLocationException`, `FinalLocationException` constructors
* GR-34894 Deprecated legacy and low-level `DynamicObject` APIs:
    * `Shape`: `Allocator`, `allocator`, `createFactory`, `newInstance`, `defineProperty`, `addProperty`, `changeType`, `getMutex`
    * `ObjectLocation`, `BooleanLocation`, `DoubleLocation`, `IntLocation`, `LongLocation`
    * `Location`: `canSet`, `set`, `setInternal`, `get`, `getInternal`, `incompatibleLocation`, `finalLocation`
    * `Property`: `create`, `get`, `set`, `setSafe`, `setGeneric`.
    * `ObjectType`
    * `DynamicObjectFactory`, `LocationModifier`, `LocationFactory`, `LayoutFactory`
    * `IncompatibleLocationException`, `FinalLocationException`
* GR-34894 Introduced `Location.isPrimitive()`, `Location.getConstantValue()`, and `Shape.makePropertyGetter(Object)`.
* GR-39058 The Static Object Model offers preliminary support for field-based storage also on Native Image. 

## Version 22.1.0

* GR-35924 Context preinitialization in combination with auxiliary engine caching now preinitializes a context for each sharing layer with the common configuration of previously created contexts.
* Added [TruffleStrings](https://github.com/oracle/graal/blob/master/truffle/docs/TruffleStrings.md), a flexible string implementation for all Truffle languages.
* Added a `@GeneratePackagePrivate` annotation to change the visibility of generated nodes to package-private even if the template node is public.
* Changed the default [`Object` target type mapping](https://www.graalvm.org/sdk/javadoc/org/graalvm/polyglot/Value.html#as-java.lang.Class-) for values that have both array elements and members from `Map` to `List`.
* GR-36425 Truffle DSL assumption expressions are now always executed instead of cached if their return value can be proven a partial evaluation constant. For example, if an assumption is read from a field in the declared node or a `@Cached` parameter then the expression can be always executed instead of being cached. This improves memory footprint of the generated code as no fields for the assumption cache needs to be generated. Language implementations are encouraged to check all usages of `@Specialization(assumption=...)` and verify whether they can be expressed as a PE constant. Ensure that all fields accessed in the expression are either final or annotated with `@CompilationFinal` and do not bind any dynamic parameter. Note that the DSL cannot infer PE constantness from method bodies and is therefore limited to field accesses. The resolution works through an arbitrary number of field accesses, e.g. through other Node classes, if they are visible in the expression (e.g. `field1.field2.field3`). 
* Added [TruffleLanguage.Env#createHostAdapter](https://www.graalvm.org/truffle/javadoc/com/oracle/truffle/api/TruffleLanguage.Env.html#createHostAdapter-java.lang.Object:A-) accepting host symbols and host classes as the types to extend, replacing and deprecating the `java.lang.Class`-based version.
* GR-10128 Added the `website` property to the [TruffleLanguage.Registration](https://www.graalvm.org/truffle/javadoc/com/oracle/truffle/api/TruffleLanguage.Registration.html#website--) and [TruffleInstrument.Registration](https://www.graalvm.org/truffle/javadoc/com/oracle/truffle/api/instrumentation/TruffleInstrument.Registration.html#website--) allowing language and instrument developers to specify a URL for a web site with further information about their language/tool.
* GR-10128 Added the `usageSyntax` property to the [Option](https://www.graalvm.org/truffle/javadoc/com/oracle/truffle/api/Option.html#usageSyntax--) allowing developers to specify the syntax their option expects. See the javadoc for more information.
* Added `TruffleSafepoint.setAllowActions` to disable thread local actions temporarily for trusted internal guest code. Currently only allowed during the finalization of a context in `TruffleLanguage.finalizeContext(Object)`.
* Added `FrameDescriptor.getInfo()` and `FrameDescriptor.Builder.info()` to associate a user-defined object with a frame descriptor.
* GR-33851 Dropped Java 8 support.
* Deprecated `MemoryFence`. Please use `VarHandle` directly.
* Deprecated `TruffleSafepoint.setBlocked`, in favor of `TruffleSafepoint.setBlockedWithException`, which allows interception and handling of safepoint-thrown exceptions.
* GR-36525 Deprecated `CompilerOptions`. They had no effect for several releases already. Deprecated for removal.
* GR-22281 Deprecated `TruffleRuntime.getCurrentFrame()` and `TruffleRuntime.getCallerFrame()`. They were encouraging unsafe use of the `FrameInstance` class. Note that a `FrameInstance` instance must not be escaped outside the scope of the `FrameInstanceVisitor.visitFrame` method. Language implementers are encouraged to validate all usages of `TruffleRuntime.iterateFrames(...)`. We plan to enforce this rule in future versions of Truffle.
* GR-22281 Added `TruffleRuntime.iterateFrames(FrameInstanceVisitor visitor, int skipFrames)` that allows to efficiently skip a number of frames before the visitor is invoked. This was added to allow efficient migration of usages from the deprecated `TruffleRuntime.getCallerFrame()` method.
* Removed the deprecated `TruffleException` that was deprecated in the GraalVM 20.3.0. The `AbstractTruffleException` no longer implements `TruffleException`. `AbstractTruffleException` methods inherited from the `TruffleException` have been removed. As part of this removal, the recommendation for languages how to [handle exceptions](https://www.graalvm.org/truffle/javadoc/com/oracle/truffle/api/interop/InteropLibrary.html#isException-java.lang.Object-) has been updated.
* Added methods to [TruffleContext.Builder](https://www.graalvm.org/truffle/javadoc/com/oracle/truffle/api/TruffleContext.Builder.html) that allow throwing custom guest exceptions when the new built context is cancelled, hard-exited, or closed and the corresponding exception is about to reach the outer context. In case the customization is not used and the new context is cancelled, hard-exited, or closed, Truffle newly throws an internal error.
    * Added [TruffleContext.Builder#onCancelled](https://www.graalvm.org/truffle/javadoc/com/oracle/truffle/api/TruffleContext.Builder.html#onCancelled-java.lang.Runnable-) that allows throwing a custom guest exception when the new context is cancelled.
    * Added [TruffleContext.Builder#onExited](https://www.graalvm.org/truffle/javadoc/com/oracle/truffle/api/TruffleContext.Builder.html#onExited-java.util.function.Consumer-) that allows throwing a custom guest exception when the new context is hard-exited.
    * Added [TruffleContext.Builder#onClosed](https://www.graalvm.org/truffle/javadoc/com/oracle/truffle/api/TruffleContext.Builder.html#onClosed-java.lang.Runnable-) that allows throwing a custom guest exception when the new context is closed.
* GR-35093 Deprecated `UnionAssumption`, use arrays of assumptions instead. Deprecated `NeverValidAssumption` and `AlwaysValidAssumption`, use `Assumption.NEVER_VALID` and `Assumption.ALWAYS_VALID` instead. Language implementations should avoid custom `Assumption` subclasses, they lead to performance degradation in the interpreter.
* GR-35093 Added `create()` constructor methods to profiles in `com.oracle.truffle.api.profiles` where appropriate to simplify use with Truffle DSL.

## Version 22.0.0
* Truffle DSL generated code now inherits all annotations on constructor parameters to the static create factory method.
* Added a [Message#getId()](https://www.graalvm.org/truffle/javadoc/com/oracle/truffle/api/library/Message.html#getId--) method returning a unique message id within a library.
* Added a [LibraryFactory#getMessages()](https://www.graalvm.org/truffle/javadoc/com/oracle/truffle/api/library/LibraryFactory.html#getMessages--) method returning a list of messages that the library provides.
*  Changed behavior of `RootNode#getCallTarget()` such that it lazily initializes its call target. This enforces a one-to-one relationship between root nodes and call targets, which avoids several problems, for example, with regard to instrumentation. As a consequence, `RootNode.setCallTarget()` and `TruffleRuntime#createCallTarget()` are deprecated now. Please use `RootNode#getCallTarget()` to access the call target of a root node from now on.
* In `TruffleLanguage.finalizeContext(Object)`, there is a new requirement for leaving all remaining unclosed inner contexts created by the language on all threads where the contexts are still active.
No active inner context is allowed after `TruffleLanguage.finalizeContext(Object)` returns. Not complying with this requirement will result in an internal error. Please note that inactive inner contexts are still closed implicitly by the parent context.
* Added `TruffleContext.closeExited(Node, int)` to hard exit an entered truffle context. See [the documentation](https://github.com/oracle/graal/blob/master/truffle/docs/Exit.md).
* Added `TruffleLanguage.exitContext(Object, ExitMode, int)` to allow languages perform actions before natural/hard context exit. Languages are encouraged to run all their shutdown hooks in exitContext instead of finalizeContext.
* Improved the output format for `engine.TraceCompilation` and `engine.TraceCompilationDetails`. See [Optimizing.md](https://github.com/oracle/graal/blob/master/truffle/docs/Optimizing.md) for details.
* Extended `HostObject` so that it exposes the `length` field and the `clone()` method of Java arrays as interop members. This can be disabled with `HostAccess.Builder.allowArrayAccess(false)`.
* Implicit cast checks are now generated in declaration order where the direct target type is always checked first. Languages implementations are encouraged to optimize their implicit cast declaration order by sorting them starting with the most frequently used type.
* When using the Static Object Model, storage classes can have precise object field types, not just `java.lang.Object`.
* Added `CompilerDirectives.hasNextTier()` to allow language implementations to control profiling in intermediate compilation tiers. In particular, `LoopNode.reportLoopCount()` should also be called in intermediate tiers as part of bytecode interpreters to improve last tier compilation.
* Introduced sharing layers. A sharing layer is a set of language instances that share code within one or more polyglot contexts. In previous versions language instances were shared individually whenever a new language context was created. Instead language instances are now reused for a new context if and only if the entire layer can be shared. A layer can be shared if all initialized languages of a layer support the same context policy and their options are compatible. Please note the following changes on observable language behavior:
    * For any executed Truffle node it can now be assumed that the current language instance will remain constant. This means that the language instance can always be safely stored in the AST even for nodes that are used through the interoperability protocol by other languages. It is still recommend to not store language instances in AST nodes, but use LanguageReferences instead to avoid additional memory footprint.
    * The method LanguageReference.get(Node), if called with an adopted and compilation final node, is now guaranteed to fold to a constant value during compilation.
    * TruffleLanguage.initializeMultipleContexts() is now guaranteed to be called prior to all created contexts of the same language instance. For existing languages this means that any assumption invalidated during initialization of multiple contexts can now become a regular boolean field. This should simplify language implementations as they no longer need to be able to change sharing mode after call targets were already loaded.
    * Language initialization will now fail if new language context is initialized and the language is incompatible to the sharing layer of the current context. For example, if sharing is enabled with a shared language already initialized, any new language with unsupported sharing will now fail to initialize. The recommended solution is to specify all required languages when creating the context in `Context.newBuilder(String...)`. 
    * The method `TruffleLanguage.areOptionsCompatible(OptionValues, OptionValues)` is now also called before the initialization of the first context of a language if sharing is enabled. This allows languages to enable/disable sharing based on a language specific option, and not just  statically. 
    * Language instances are no longer shared for inner contexts if sharing is not enabled for a context, even if the language instance would support sharing in principle. This change was necessary to avoid the need to initialize sharing after the first context was created.
    * More information on code sharing can be found in the [javadoc](https://www.graalvm.org/truffle/javadoc/com/oracle/truffle/api/TruffleLanguage.ContextPolicy.html).
* Added the `--engine.TraceCodeSharing` option that allows to log debug information on code sharing.
* Added the `--engine.ForceCodeSharing` and `--engine.DisableCodeSharing` option that allows to force enable and force disable code sharing. This option is useful for testing to enable or disable sharing across all contexts of a process.
* Removed deprecated in `ArityException`.
* Removed deprecated methods in `ArityException`.
* Removed deprecated object DSL processor that was deprecated for several releases. 
* Removed deprecated encapsulating node accessor methods in `NodeUtil`.
* Removed deprecated method `LoopNode.executeLoop`.
* Removed many deprecated methods in `TruffleLanguage`, `TruffleLanguage.Env` and `TruffleInstrument.Env`. All of which were already deprecated for at least four releases.
* Removed deprecated `GraphPrintVisitor`.

* Added new APIs to `com.oracle.truffle.api.frame.Frame` and `com.oracle.truffle.api.frame.FrameDescriptor`:
    * Added a new "namespace" of index-based slots in `Frame` that is defined during construction of the frame descriptor and cannot be changed afterwards, and that is accessed using `int` indexes instead of `FrameSlot`s.
    * Added a second new "namespace" of slots (called auxiliary slots) in `Frame` that can be added to the frame descriptor dynamically (and which only supports "object" slots).
    * In addition to `get.../set...` methods, the new API also supports `copy` and `swap` of frame slots.
    * The `FrameSlot`-based API methods in `Frame` and `FrameDescriptor` were deprecated.
    * `FrameSlotTypeException` is now an unchecked exception, which simplifies many APIs and removes the need for the `FrameUtil` class.
* Changes to the way frame slots are handled during partial evaluation:
    * Removed the `FrameClearPhase` - now clearing the frame slots in the "clear" intrinsics instead.
    * Added a new `FrameAccessVerificationPhase` that detects improper pairing of frame slot types at merges, inserts deopts and outputs a performance warning: frame slots can now change type freely and will still be optimized by the frame intrinsics optimization, as long as the types are compatible at merges (whereas frame slots used to be restricted to one primitive type in the whole compilation unit).
* Made conversion rules for passing values to native code through the Truffle NFI more lenient.
    * Passing a `double` to a parameter of type `float` is allowed, possibly losing precision.
    * Passing signed integers to parameters of type `uint*` and unsigned integers to parameters of type `sint*` is allowed.

## Version 21.3.0
* Added a `@GenerateWrapper.Ignore` annotation to prevent methods from being instrumented in wrapper classes.
* The native image `TruffleCheckBlackListedMethods` option was deprecated and replaced by the `TruffleCheckBlockListMethods` option.
* Added new [Static Object Model](https://www.graalvm.org/truffle/javadoc/com/oracle/truffle/api/staticobject/package-summary.html) APIs to represent the layout of objects that, once defined, do not change the number and the type of their properties. It is particularly well suited for, but not limited to, the implementation of the object model of static programming languages. For more information, read the [Javadoc](https://www.graalvm.org/truffle/javadoc/com/oracle/truffle/api/staticobject/package-summary.html) and the [tutorial](https://github.com/oracle/graal/blob/master/truffle/docs/StaticObjectModel.md).
* Removed deprecated engine options: `engine.CompilationThreshold` and `engine.InliningTruffleTierOnExpand`
* Added `BytecodeOSRNode` interface to support on-stack replacement (OSR) for bytecode interpreters. OSR can improve start-up performance by switching from interpreted code to compiled code in the middle of execution. It is especially effective for targets with long-running loops, which can get "stuck" running in the interpreter without OSR. Refer to the [Javadoc](https://www.graalvm.org/truffle/javadoc/com/oracle/truffle/api/nodes/BytecodeOSRNode.html) and the [OSR guide](https://github.com/oracle/graal/blob/master/truffle/docs/OnStackReplacement.md) for more details.
* Removed support to read language and instrument registrations from `META-INF/truffle` files. Recompiling the TruffleLanguage or TruffleInstrument using the Truffle annotation processor automatically migrates the language or instrument to the new behavior. Languages are already migrated if they were compiled with a version later or equal than 19.3.
* Added [SourceSectionFilter#includes](http://www.graalvm.org/truffle/javadoc/com/oracle/truffle/api/instrumentation/SourceSectionFilter.html##includes-com.oracle.truffle.api.nodes.RootNode-com.oracle.truffle.api.source.SourceSection-java.util.Set-).
* Added [FrameInstance#getCompilationTier](http://www.graalvm.org/truffle/javadoc/com/oracle/truffle/api/frame/FrameInstance.html#getCompilationTier--) and [FrameInstancel#isCompilationRoot](http://www.graalvm.org/truffle/javadoc/com/oracle/truffle/api/frame/FrameInstance.htmll#isCompilationRoot--)
* Added `InteropLibrary.isValidValue(Object)` and `InteropLibrary.isValidProtocolValue(Object)`.
* Added `TruffleContext.evalPublic(Node, Source)` and `TruffleContext.evalInternal(Node, Source)` that allow to evaluate sources in an inner context and access values of the inner context safely.
* Added `TruffleContext.Builder.initializeCreatorContext(boolean)` that allows to disable initialization of the language that created the inner context.
* Added the ability to share values between contexts. Guest languages can now use values of the polyglot embedding API using host interop. This no longer leads to invalid sharing errors.
* Added `ReflectionLibrary.getUncached` method.
* Removed deprecated `TruffleLanguage.Registration#mimeType()`. Split up MIME types into `TruffleLanguage.Registration#characterMimeTypes()` and `TruffleLanguage.Registration#byteMimeTypes()`.
* Added a new and improved way to access the current language context and language instance of the thread.
    * Language and context references can now be stored in static final fields. See the [javadoc](https://www.graalvm.org/truffle/javadoc/com/oracle/truffle/api/TruffleLanguage.ContextReference.html) for the new intended usage.
    * All thread local lookups have an efficient implementation on HotSpot and SubstrateVM, interpreted and compiled, eliminating the need to ever cache the value in the AST.
    * Using a compilation final node passed as parameter, the context and language value can be constant folded if it is known that only one language or context instance can exist.
    * Deprecated all other means of accessing the current context: `TruffleLanguage.getCurrentContext(Class)`, `RootNode.getCurrentContext(Class)`, `ContextReference.get()`, `Node.lookupContextReference(Class)` and `@CachedContext`.
    * Deprecated all other means of accessing the current language: `TruffleLanguage.getCurrentLanguage(Class)`,  `LanguageReference.get()`, `Node.lookupLanguageReference(Class)` and `@CachedLanguage`.
* Removed deprecated `TruffleLanguage.getContextReference()`.
* Added `--engine.TraceDeoptimizeFrame` to trace frame deoptimizations due to `FrameInstance#getFrame(READ_WRITE|MATERIALIZE)`.
* Added loop condition profiling to `LoopNode`, so the `RepeatingNode` no longer needs to profile or inject the loop count. Language implementations should remove loop condition profiles from their repeating nodes since they are redundant now.
* Added `ThreadLocalAction` constructor that allows to configure recurring thread local actions to be performed repeatedly. This allows to build debug tooling that need to gather information in every safepoint poll of a thread.
* Added `ExecuteTracingSupport` interface that allows tracing the calls to `execute` methods of a `Node`. 
* Changed `--engine.InstrumentExceptionsAreThrown` to true by default and deprecated [EventContext#createError](https://www.graalvm.org/truffle/javadoc/com/oracle/truffle/api/instrumentation/EventContext.html#createError-java.lang.RuntimeException-) without replacement. Instrument exception are now thrown by default and observable by the guest language application.
* `TruffleLanguage.Env#getPublicTruffleFile(URI)` and `TruffleLanguage.Env#getInternalTruffleFile(URI)` have been fixed to behave as specified and throw `UnsupportedOperationException` instead of `FileSystemNotFoundException`.
* Added `LibraryFactory.getMessages()` to allow to enumerate all messages of a library.
* Added `Engine.newBuilder(String...)` that also allows to restrict the permitted languages of an engine. The permitted languages of an engine are inherited by all created contexts.

## Version 21.2.0
* Added `TypeDescriptor.subtract(TypeDescriptor)` creating a new `TypeDescriptor` by removing the given type from a union or intersection type.
* Added `CompilerDirectives.blackhole(value)` which can be helpful for benchmarking.
* Added `TruffleLanguage#Env.registerOnDispose(Closeable)` registering `Closeable`s for automatic close on context dispose.
* Added `RootNode#countsTowardsStackTraceLimit()`, replacing `RootNode#isInternal()` as the criterion that determines whether a frame with the given root node counts towards the stack trace limit.
* Added `engine.UsePreInitializedContext` option which can be used to disable usage of pre-initialized context.
* Added `MemoryFence`: provides methods for fine-grained control of memory ordering.
* `ValueProfile.createEqualityProfile()` was deprecated without replacement. `Object.equals(Object)` cannot safely be used on compiled code paths. Use the Truffle Specialization DSL instead to implement caches with equality semantics. Making `Object.equals(Object)` reachable as runtime compiled method will mark too many equals implementations reachable for runtime compilation in a native image.
* Methods annotated with `@Fallback`  of the Truffle specialization DSL now support `@Cached`, `@CachedContext`, `@CachedLanguage`, `@Bind` and dispatched `@CachedLibrary` parameters.
* Deprecated and added methods to support expected arity ranges in `ArityException` instances. Note that the replacement methods now include more strict validations.
* `DebugValue` methods `hashCode()` and `equals()` provide result of the interop `identityHashCode` and `isIdentical` calls on the corresponding guest objects, respectively.
* Enabled by default the traversing compilation queue with dynamic thresholds, see `--engine.TraversingCompilationQueue`, `--engine.DynamicCompilationThresholds`, `--engine.DynamicCompilerThresholdsMinScale`, `--engine.DynamicCompilerThresholdsMinNormalLoad` and `--engine.DynamicCompilerThresholdsMaxNormalLoad`.
* Added `LoopConditionProfile#create()` as an alias of `createCountingProfile()` so it can be used like `@Cached LoopConditionProfile loopProfile`.
* Enabled by default the traversing compilation queue with dynamic thresholds. See [the documentation](https://github.com/oracle/graal/blob/master/truffle/docs/TraversingCompilationQueue.md) for more information.
* Changed behavior of parameterized `Function<Object, Object>` conversion such that an `Object[]` argument is passed through to the guest function as a single array argument. Both raw `Function` and `Function<Object[], Object>` treat an `Object[]` as an array of arguments, like before.
* Added `TruffleContext.pause()` and `TruffleContext.resume(Future<Void>)` to pause and resume execution for a truffle context, respectively.
* Added `DebuggerSession.createPrimitiveValue()` to create a `DebugValue` from a primitive value. Use it instead of `DebugValue.set(primitiveValue)` which is now deprecated.
* Added support for iterators and hash maps to `DebugValue`. The added methods wraps the respective methods of `InteropLibrary`.
* Added support for Truffle libraries to be prepared for AOT. See `ExportLibrary.useForAOT` or the `AOTTutorial` java class for further details.
* The Specialization DSL now generates code to throw an `AssertionError` if a `@Shared` and `@Cached` parameter returns a non-null value and is used in a guard. The `null` state is reserved for the uninitialized state.
* Changed `TruffleLanguage.disposeContext`. In case the underlying polyglot context is being cancelled, `TruffleLanguage.disposeContext` is called even if `TruffleLanguage.finalizeContext` throws a TruffleException or a ThreadDeath exception.

## Version 21.1.0
* Added methods into `Instrumenter` that create bindings to be attached later on. Added `EventBinding.attach()` method.
* Added `TruffleContext.isCancelling()` to check whether a truffle context is being cancelled.
* Added `TruffleInstrument.Env.calculateContextHeapSize(TruffleContext, long, AtomicBoolean)` to calculate the heap size retained by a a context.
* Added `ContextsListener.onLanguageContextCreate`, `ContextsListener.onLanguageContextCreateFailed`, `ContextsListener.onLanguageContextInitialize`, and `ContextsListener.onLanguageContextInitializeFailed`  to allow instruments to listen to language context creation start events, language context creation failure events, language context initialization start events, and language context initialization failure events, respectively.
* Added `CompilerDirectives.isExact(Object, Class)` to check whether a value is of an exact type. This method should be used instead of the `value != null && value.getClass() == exactClass` pattern.
* Added `Frame.clear(FrameSlot)`. This allows the compiler to reason about the liveness of local variables. Languages are recommended to use it when applicable.
* Added `@GenerateAOT` to support preparation for AOT specializing nodes. Read the [AOT tutorial](https://github.com/oracle/graal/blob/master/truffle/docs/AOT.md) to get started with Truffle and AOT compilation.
* Profiles now can be disabled using `Profile.disable()` and reset using `Profile.reset()`.
* Added `--engine.CompileAOTOnCreate` option to trigger AOT compilation on call target create.
* Added new messages to `InteropLibrary` for interacting with buffer-like objects:
    * Added `hasBufferElements(Object)` that returns  `true` if this object supports buffer messages.
    * Added `isBufferWritable(Object)` that returns `true` if this object supports writing buffer elements.
    * Added `getBufferSize(Object)` to return the size of this buffer.
    * Added `readBufferByte(Object, long)`, `readBufferShort(Object, ByteOrder, long)`, `readBufferInt(Object, ByteOrder, long)`, `readBufferLong(Object, ByteOrder, long)`, `readBufferFloat(Object, ByteOrder, long)`  and `readBufferDouble(Object, ByteOrder, long)` to read a primitive from this buffer at the given index.
    * Added `writeBufferByte(Object, long, byte)`, `writeBufferShort(Object, ByteOrder, long, short)`, `writeBufferInt(Object, ByteOrder, long, int)`, `writeBufferLong(Object, ByteOrder, long, long)`, `writeBufferFloat(Object, ByteOrder, long, float)`  and `writeBufferDouble(Object, ByteOrder, long, double)` to write a primitive in this buffer at the given index (supported only if `isBufferWritable(Object)` returns `true`).
* Added `Shape.getLayoutClass()` as a replacement for `Shape.getLayout().getType()`. Returns the DynamicObject subclass provided to `Shape.Builder.layout`.
* Changed the default value of `--engine.MultiTier` from `false` to `true`. This should significantly improve the warmup time of Truffle interpreters.
* The native image build fails if a method known as not suitable for partial evaluation is reachable for runtime compilation. The check can be disabled by the `-H:-TruffleCheckBlackListedMethods` native image option.
* Added `ExactMath.truncate(float)` and `ExactMath.truncate(double)` methods to remove the decimal part (round toward zero) of a float or of a double respectively. These methods are intrinsified.
* Added `SuspendedEvent.prepareUnwindFrame(DebugStackFrame, Object)` to support forced early return values from a debugger.
* Added `DebugScope.convertRawValue(Class<? extends TruffleLanguage<?>>, Object)` to enable wrapping a raw guest language object into a DebugValue.
* Added new messages to the `InteropLibrary` to support iterables and iterators:
	* Added `hasIterator(Object)` that allows to specify that the receiver is an iterable.
    * Added `getIterator(Object)` to return the iterator for an iterable receiver.
    * Added `isIterator(Object)` that allows to specify that the receiver is an iterator.
    * Added `hasIteratorNextElement(Object)`  that allows to specify that the iterator receiver has element(s) to return by calling the `getIteratorNextElement(Object)` method.
    * Added `getIteratorNextElement(Object)` to return the current iterator element.
* Added `TruffleContext.leaveAndEnter(Node, Supplier)` to wait for another thread without triggering multithreading.
* Removed deprecated `TruffleLanguage.Env.getTruffleFile(String)`, `TruffleLanguage.Env.getTruffleFile(URI)` methods.
* Deprecated CompilationThreshold for prefered LastTierCompilationThreshold and SingleTierCompilationThreshold.
* Added new features to the DSL `@NodeChild` annotation:
    * Added `implicit` and `implicitCreate` attributes to allow implicit creation of child nodes by the parent factory method.
    * Added `allowUncached` and `uncached` attributes to allow using `@NodeChild` with `@GenerateUncached`.
* Added `TruffleLanguage.Env#getTruffleFileInternal(String, Predicate<TruffleFile>)` and `TruffleLanguage.Env#getTruffleFileInternal(URI, Predicate<TruffleFile>)` methods performing the guest language standard libraries check using a supplied predicate. These methods have a better performance compared to the `TruffleLanguage.Env#getInternalTruffleFile(String)` and `TruffleLanguage.Env#getInternalTruffleFile(URI)` as the guest language standard libraries check is performed only for files in the language home when IO is not enabled by the Context.
* Added `TruffleLanguage.Env.getLogger(String)` and `TruffleLanguage.Env.getLogger(Class<?>)` creating a context-bound logger. The returned `TruffleLogger` always uses a logging handler and options from Env's context and does not depend on being entered on any thread.
* Added new messages to the `InteropLibrary` to support hash maps:
	* Added `hasHashEntries(Object)` that allows to specify that the receiver provides hash entries.
	* Added `getHashSize(Object)` to return hash entries count.
	* Added `isHashEntryReadable(Object, Object)` that allows to specify that mapping for the given key exists and is readable.
	* Added `readHashValue(Object, Object)` to read the value for the specified key.
	* Added `readHashValueOrDefault(Object, Object, Object)` to read the value for the specified key or to return the default value when the mapping for the specified key does not exist.
	* Added `isHashEntryModifiable(Object, Object)` that allows to specify that mapping for the specified key exists and is writable.
	* Added `isHashEntryInsertable(Object, Object)` that allows to specify that mapping for the specified key does not exist and is writable.
	* Added `isHashEntryWritable(Object, Object)` that allows to specify that mapping is either modifiable or insertable.
	* Added `writeHashEntry(Object, Object, Object)` associating the specified value with the specified key.
	* Added `isHashEntryRemovable(Object, Object)` that allows to specify that mapping for the specified key exists and is removable.
	* Added `removeHashEntry(Object, Object)` removing the mapping for a given key.
	* Added `isHashEntryExisting(Object, Object)` that allows to specify that that mapping for a given key is existing.
	* Added `getHashEntriesIterator(Object)` to return the hash entries iterator.
    * Added `getHashKeysIterator(Object)` to return the hash keys iterator.
    * Added `getHashValuesIterator(Object)` to return the hash values iterator.
* Added `TypeDescriptor.HASH` and `TypeDescriptor.hash(TypeDescriptor, TypeDescriptor)` representing hash map types in the TCK.
* Added support for Truffle safepoints and thread local actions. See `TruffleSafepoint` and `ThreadLocalAction`. There is also a [tutorial](https://github.com/oracle/graal/blob/master/truffle/docs/Safepoints.md) that explains how to adopt and use in language or tool implementations.
* Make the Truffle NFI more modular.
    * Provide option `--language:nfi=none` for disabling native access via the Truffle NFI in native-image even if the NFI is included in the image (e.g. as dependency of another language).
    * Moved `trufflenfi.h` header from the JDK root include directory into the NFI language home (`languages/nfi/include`).

## Version 21.0.0
* If an `AbstractTruffleException` is thrown from the `ContextLocalFactory`, `ContextThreadLocalFactory` or event listener, which is called during the context enter, the exception interop messages are executed without a context being entered. The event listeners called during the context enter are:
    * `ThreadsActivationListener.onEnterThread(TruffleContext)`
    * `ThreadsListener.onThreadInitialized(TruffleContext, Thread)`
    * `TruffleInstrument.onCreate(Env)`
    * `TruffleLanguage.isThreadAccessAllowed(Thread, boolean)`
    * `TruffleLanguage.initializeMultiThreading(Object)`
    * `TruffleLanguage.initializeThread(Object, Thread)`
* Added `HostCompilerDirectives` for directives that guide the host compilations of Truffle interpreters.
    * `HostCompilerDirectives.BytecodeInterpreterSwitch` - to denote methods that contain the instruction-dispatch switch in bytecode interpreters
    * `HostCompilerDirectives.BytecodeInterpreterSwitchBoundary` - to denote methods that do not need to be inlined into the bytecode interpreter switch
* Truffle DSL generated nodes are no longer limited to 64 state bits. Use these state bits responsibly.
* Added support for explicitly selecting a host method overload using the signature in the form of comma-separated fully qualified parameter type names enclosed by parentheses (e.g. `methodName(f.q.TypeName,java.lang.String,int,int[])`).
* Changed the default value of `--engine.MultiTier` from `false` to `true`. This should significantly improve the warmup time of Truffle interpreters.
* Deprecated and added methods to support expected arity ranges in `ArityException` instances. Note that the replacement methods now include more strict validations.


## Version 20.3.0
* Added `RepeatingNode.initialLoopStatus` and `RepeatingNode.shouldContinue` to allow defining a custom loop continuation condition.
* Added new specialization utility to print detailed statistics about specialization instances and execution count. See [Specialization Statistics Tutorial](https://github.com/oracle/graal/blob/master/truffle/docs/SpecializationHistogram.md) for details on how to use it.
* Added new specialization compilation mode that ignores "fast path" specializations and generates calls only to "slow path" specializations. This mode is intended for testing purposes to increase tests coverage. See [Specialization testing documentation](https://github.com/oracle/graal/blob/master/truffle/docs/SpecializationTesting.md) for more details.
* Added [TruffleFile.readSymbolicLink](https://www.graalvm.org/truffle/javadoc/com/oracle/truffle/api/TruffleFile.html#readSymbolicLink--) method to read the symbolic link target.
* Added [ReportPolymorphism.Megamorphic](http://www.graalvm.org/truffle/javadoc/com/oracle/truffle/api/dsl/ReportPolymorphism.Megamorphic.html) annotation for expressing the "report only megamorphic specializations" use case when reporting polymorphism.
* Added new flags to inspect expansion during partial evaluation: `--engine.TraceMethodExpansion=truffleTier`, `--engine.TraceNodeExpansion=truffleTier`, `--engine.MethodExpansionStatistics=truffleTier` and `--engine.NodeExpansionStatistics=truffleTier`. Language implementations are encouraged to run with these flags enabled and investigate their output for unexpected results. See [Optimizing.md](https://github.com/oracle/graal/blob/master/truffle/docs/Optimizing.md) for details.
* Enabled by default the elastic allocation of Truffle compiler threads depending on the number of available processors, in both JVM and native modes. The old behavior, 1 or 2 compiler threads, can be explicitly enabled with `--engine.CompilerThreads=0`.
* Added `ThreadsActivationListener` to listen to thread enter and leave events in instruments.
* Added `TruffleInstrument.Env.getOptions(TruffleContext)` to retrieve context specific options for an instrument and `TruffleInstrument.getContextOptions()` to describe them. This is useful if an instrument wants to be configured per context. 
* Added `TruffleContext.isClosed()` to check whether a  truffle context is already closed. This is useful for instruments.
* Added `TruffleContext.closeCancelled` and `TruffleContext.closeResourceExhausted`  to allow instruments and language that create inner contexts to cancel the execution of a context.
* Added `TruffleContext.isActive` in addition to `TruffleContext.isEntered` and improved their documentation to indicate the difference.
* Added `ContextsListener.onContextResetLimit` to allow instruments to listen to context limit reset events from the polyglot API.
* All instances of `TruffleContext` accessible from instruments can now be closed by the instrument. Previously this was only possible for creators of the TruffleContext instance.
* Added the ability to create context and context thread locals in languages and instruments. See [ContextLocal](https://www.graalvm.org/truffle/javadoc/com/oracle/truffle/api/ContextLocal.html) and [ContextThreadLocal](https://www.graalvm.org/truffle/javadoc/com/oracle/truffle/api/ContextThreadLocal.html) for details.
* Removed the hard "maximum node count" splitting limit controlled by `TruffleSplittingMaxNumberOfSplitNodes` as well as the option itself.
* Removed polymorphism reporting from `DynamicObjectLibrary`. If the language wants to report polymorphism for a property access, it should do so manually using a cached specialization.
* The `iterations` for `LoopNode.reportLoopCount(source, iterations)` must now be >= 0.
* Added [NodeLibrary](https://www.graalvm.org/truffle/javadoc/com/oracle/truffle/api/interop/NodeLibrary.html), which provides guest language information associated with a particular Node location, local scope mainly and [TruffleLanguage.getScope](https://www.graalvm.org/truffle/javadoc/com/oracle/truffle/api/TruffleLanguage.html#getScope-C-) and [TruffleInstrument.Env.getScope](https://www.graalvm.org/truffle/javadoc/com/oracle/truffle/api/instrumentation/TruffleInstrument.Env.html#getScope-com.oracle.truffle.api.nodes.LanguageInfo-), which provides top scope object of a guest language.
* Deprecated com.oracle.truffle.api.Scope class and methods in TruffleLanguage and TruffleInstrument.Env, which provide the scope information through that class.
* Added scope information into InteropLibrary: [InteropLibrary.isScope](https://www.graalvm.org/truffle/javadoc/com/oracle/truffle/api/interop/InteropLibrary.html#isScope-java.lang.Object-), [InteropLibrary.hasScopeParent](https://www.graalvm.org/truffle/javadoc/com/oracle/truffle/api/interop/InteropLibrary.html#hasScopeParent-java.lang.Object-) and [InteropLibrary.getScopeParent](https://www.graalvm.org/truffle/javadoc/com/oracle/truffle/api/interop/InteropLibrary.html#getScopeParent-java.lang.Object-)
* Added utility method to find an instrumentable parent node [InstrumentableNode.findInstrumentableParent](https://www.graalvm.org/truffle/javadoc/com/oracle/truffle/api/instrumentation/InstrumentableNode.html#findInstrumentableParent-com.oracle.truffle.api.nodes.Node-).
* Deprecated `DebugScope.getArguments()` without replacement. This API was added without use-case.
* Added the [RootNode.isTrivial](https://www.graalvm.org/truffle/javadoc/com/oracle/truffle/api/nodes/RootNode.html#isTrivial) method, for specifying root nodes that are always more efficient to inline than not to.
* Added [ByteArraySupport](https://www.graalvm.org/truffle/javadoc/com/oracle/truffle/api/memory/ByteArraySupport.html): a helper class providing safe multi-byte primitive type accesses from byte arrays.
* Added a new base class for Truffle exceptions, see [AbstractTruffleException](https://www.graalvm.org/truffle/javadoc/com/oracle/truffle/api/exception/AbstractTruffleException.html). The original `TruffleException` has been deprecated. Added new interop messages for exception handling replacing the deprecated `TruffleException` methods.
* Added new messages to `InteropLibrary` related to exception handling:
    * Added `getExceptionType(Object)` that allows to specify the type of an exception, e.g. PARSE_ERROR. 
    * Added `isExceptionIncompleteSource(Object)` allows to specify whether the parse error contained unclosed brackets.
    * Added `getExceptionExitStatus(Object)` allows to specify the exit status of an exception of type EXIT.
    * Added `hasExceptionCause(Object)` and `getExceptionCause(Object)` to return the cause of this error
    * Added `hasExceptionStackTrace(Object)` and `getExceptionStackTrace(Object)` to return the guest stack this of this error. 
    * Added `hasExceptionMessage(Object)` and `getExceptionMessage(Object)` to provide an error message of the error.
    * Added `hasExecutableName(Object)` and `getExecutableName(Object)` to provide a method name similar to what was provided in `RootNode.getName()` but for executable objects.
    * Added `hasDeclaringMetaObject(Object)` and `getDeclaringMetaObject(Object)` to provide the meta object of the function. 
* Language implementations are recommended to perform the following steps to upgrade their exception implementation:
    * Convert non-internal guest language exceptions to `AbstractTruffleException`, internal errors should be refactored to no longer implement `TruffleException`.
    * Export new interop messages directly on the `AbstractTruffleException` subclass if necessary. Consider exporting `getExceptionType(Object)`, `getExceptionExitStatus(Object)` and `isExceptionIncompleteSource(Object)`. For other interop messages the default implementation should be sufficient for most use-cases. Consider using `@ExportLibrary(delegateTo=...)` to forward to a guest object stored inside of the exception.
    * Rewrite interop capable guest language try-catch nodes to the new interop pattern for handling exceptions. See `InteropLibrary#isException(Object)` for more information. 
    * Implement the new method `RootNode.translateStackTraceElement` which allows guest languages to transform stack trace elements to accessible guest objects for other languages.
    * Consider making executable interop objects of the guest language implement `InteropLibrary.hasExecutableName(Object)` and `InteropLibrary.hasDeclaringMetaObject(Object)`.
    * Make exception printing in the guest language use `InteropLibrary.getExceptionMessage(Object)`, `InteropLibrary.getExceptionCause(Object)` and `InteropLibrary.getExceptionStackTrace(Object)` for foreign exceptions to print them in the style of the language.
    * Make all exports of `InteropLibrary.throwException(Object)` throw an instance of `AbstractTruffleException`. This contract will be enforced in future versions when `TruffleException` will be removed.
    * Attention: Since [AbstractTruffleException](https://www.graalvm.org/truffle/javadoc/com/oracle/truffle/api/exception/AbstractTruffleException.html) is an abstract base class, not an interface, the exceptions the Truffle NFI throws do not extend UnsatisfiedLinkError anymore. This is an incompatible change for guest languages that relied on the exact exception class. The recommended fix is to catch AbstractTruffleException instead of UnsatisfiedLinkError.
* Added [TruffleInstrument.Env.getEnteredContext](https://www.graalvm.org/truffle/javadoc/com/oracle/truffle/api/instrumentation/TruffleInstrument.Env.html#getEnteredContext--) returning the entered `TruffleContext`.
* Added [DebuggerSession.setShowHostStackFrames](https://www.graalvm.org/truffle/javadoc/com/oracle/truffle/api/debug/DebuggerSession.html#setShowHostStackFrames-boolean-) and host `DebugStackFrame` and `DebugStackTraceElement`. This is useful for debugging of applications that use host interop.
* All Truffle Graal runtime options (-Dgraal.) which were deprecated in GraalVM 20.1 are removed. The Truffle runtime options are no longer specified as Graal options (-Dgraal.). The Graal options must be replaced by corresponding engine options specified using [polyglot API](https://www.graalvm.org/truffle/javadoc/org/graalvm/polyglot/Engine.Builder.html#option-java.lang.String-java.lang.String-).
* Deprecated the `com.oracle.truffle.api.object.dsl` API without replacement. The migration path is to use `DynamicObject` subclasses with the `com.oracle.truffle.api.object` API.
* A node parameter now needs to be provided to TruffleContext.enter() and TruffleContext.leave(Object). The overloads without node parameter are deprecated. This is useful to allow the runtime to compile the enter and leave code better if a node is passed as argument. 
* Added [DebuggerSession.suspendHere](https://www.graalvm.org/truffle/javadoc/com/oracle/truffle/api/debug/DebuggerSession.html#suspendHere-com.oracle.truffle.api.nodes.Node-) to suspend immediately at the current location of the current execution thread.
* Added [RootNode.prepareForAOT](https://www.graalvm.org/truffle/javadoc/com/oracle/truffle/api/nodes/RootNode.html#prepareForAOT) that allows to initialize root nodes for compilation that were not yet executed.
* Removed deprecation for `RootNode.getLanguage(Class<?>)`, it is still useful to efficiently access the associated language of a root node.
* Block node partial compilation is no longer eagerly triggered but only when the `--engine.MaximumGraalNodeCount` limit was reached once for a call target.
* Lifted the restriction that the dynamic type of a `DynamicObject` needs to be an instance of `ObjectType`, allowing any non-null object. Deprecated `Shape.getObjectType()` that has been replaced by `Shape.getDynamicType()`.
* Added [TruffleLanguage.Env.createHostAdapterClass](https://www.graalvm.org/truffle/javadoc/com/oracle/truffle/api/TruffleLanguage.Env.html#createHostAdapterClass-java.lang.Class:A-) to allow extending a host class and/or interfaces with a guest object via a generated host adapter class (JVM only).
* Deprecated the old truffle-node-count based inlining heuristic and related options (namely InliningNodeBudget and LanguageAgnosticInlining).
* Added `@GenerateLibrary.pushEncapsulatingNode()` that allows to configure whether encapsulating nodes are pushed or popped.

## Version 20.2.0
* Added new internal engine option `ShowInternalStackFrames` to show internal frames specific to the language implementation in stack traces.
* Added new identity APIs to `InteropLibrary`:
    * `hasIdentity(Object receiver)` to find out whether an object specifies identity
	* `isIdentical(Object receiver, Object other, InteropLibrary otherLib)` to compare the identity of two object
	* `isIdenticalOrUndefined(Object receiver, Object other)` export to specify the identity of an object.
	* `identityHashCode(Object receiver)` useful to implement maps that depend on identity.
* Added `TriState` utility class represents three states TRUE, FALSE and UNDEFINED.
* Added `InteropLibrary.getUncached()` and `InteropLibrary.getUncached(Object)` short-cut methods for convenience.
* Enabled by default the new inlining heuristic in which inlining budgets are based on Graal IR node counts and not Truffle Node counts.
* Added `ConditionProfile#create()` as an alias of `createBinaryProfile()` so it can be used like `@Cached ConditionProfile myProfile`. 
* Improved `AssumedValue` utility class: Code that reads the value but can not constant fold it does not need to deopt when the value changes.
* A `TruffleFile` for an empty path is no more resolved to the current working directory.
* Added [`SourceBuilder.canonicalizePath(boolean)`](https://www.graalvm.org/truffle/javadoc/com/oracle/truffle/api/source/Source.SourceBuilder.html) to control whether the `Source#getPath()` should be canonicalized.
* Deprecated and renamed `TruffleFile.getMimeType` to [TruffleFile.detectMimeType](https://www.graalvm.org/truffle/javadoc/com/oracle/truffle/api/TruffleFile.html#detectMimeType--). The new method no longer throws `IOException` but returns `null` instead.
* The languages are responsible for stopping and joining the stopped `Thread`s in the [TruffleLanguage.finalizeContext](https://www.graalvm.org/truffle/javadoc/com/oracle/truffle/api/TruffleLanguage.html#finalizeContext-C-).
* Added Truffle DSL `@Bind` annotation to common out expression for use in guards and specialization methods.
* Added the ability to disable adoption for DSL cached expressions with type node using `@Cached(value ="...", weak = true)`.
* Added an option not to adopt the parameter annotated by @Cached, using `@Cached(value ="...", adopt = false)`.
* Added `TruffleWeakReference` utility to be used on partial evaluated code paths instead of the default JDK `WeakReference`.
* Removed deprecated API in `com.oracle.truffle.api.source.Source`. The APIs were deprecated in 19.0.
* Added `CompilerDirectives.shouldNotReachHere()` as a short-cut for languages to indicate that a path should not be reachable neither in compiled nor interpreted code paths.
* All subclasses of `InteropException` do no longer provide a Java stack trace. They are intended to be thrown, immediately caught by the caller and not re-thrown. As a result they can now be allocated on compiled code paths and do no longer require a `@TruffleBoundary` or `transferToInterpreterAndInvalidate()` before use. Languages are encouraged to remove `@TruffleBoundary` annotations or leading `transferToInterpreterAndInvalidate()` method calls before interop exceptions are thrown. 
* All `InteropException` subclasses now offer a new `create` factory method to provide a cause. This cause should only be used if user provided guest application code caused the problem.
* The use of `InteropException.initCause` is now deprecated for performance reasons. Instead pass the cause when the `InteropException` is constructed. The method `initCause` will throw `UnsupportedOperationException` in future versions. Please validate all calls to `Throwable.initCause` for language or tool implementation code.
* Added [TruffleFile.isSameFile](https://www.graalvm.org/truffle/javadoc/com/oracle/truffle/api/TruffleFile.html#isSameFile-com.oracle.truffle.api.TruffleFile-java.nio.file.LinkOption...-) method to test if two `TruffleFile`s refer to the same physical file.
* Added new `EncapsulatingNodeReference` class to lookup read and write the current encapsulating node. Deprecated encapsulating node methods in `NodeUtil`.
* Added support for subclassing `DynamicObject` so that guest languages can directly base their object class hierarchy on it, add fields, and use `@ExportLibrary` on subclasses. Guest language object classes should implement `TruffleObject`.
* Added new [DynamicObjectLibrary](https://www.graalvm.org/truffle/javadoc/com/oracle/truffle/api/object/DynamicObjectLibrary.html) API for accessing and mutating properties and the shape of `DynamicObject` instances. This is the recommended API from now on. Other, low-level property access APIs will be deprecated and removed in a future release.

## Version 20.1.0
* Added `@GenerateLibrary(dynamicDispatchEnabled = false)` that allows to disable dynamic dispatch semantics for a library. The default is `true`.
* Added ability to load external default exports for libraries using a service provider. See `GenerateLibrary(defaultExportLookupEnabled = true)`.
* The use of `@NodeField` is now permitted in combination with `@GenerateUncached`, but it throws UnsupportedOperationException when it is used.
* It is now possible to specify a setter with `@NodeField`. The generated field then will be mutable.
* Removed deprecated interoperability APIs that were deprecated in 19.0.0. 
* Removed deprecated instrumentation APIs that were deprecated in 0.33
* The `PerformanceWarningsAreFatal` and `TracePerformanceWarnings` engine options take a comma separated list of performance warning types. Allowed warning types are `call` to enable virtual call warnings, `instanceof` to enable virtual instance of warnings and `store` to enables virtual store warnings. There are also `all` and `none` types to enable (disable) all performance warnings.
* Added [DebugValue#getRawValue()](https://www.graalvm.org/truffle/javadoc/com/oracle/truffle/api/debug/DebugValue.html) for raw guest language object lookup from same language.
* Added [DebugStackFrame#getRawNode()](https://www.graalvm.org/truffle/javadoc/com/oracle/truffle/api/debug/DebugStackFrame.html) for root node lookup from same language.
* Added [DebugException#getRawException()](https://www.graalvm.org/truffle/javadoc/com/oracle/truffle/api/debug/DebugException.html) for raw guest language exception lookup from same language.
* Added [DebugStackFrame#getRawFrame()](https://www.graalvm.org/truffle/javadoc/com/oracle/truffle/api/debug/DebugStackFrame.html) for underlying frame lookup from same language.
* Added `TruffleInstrument.Env.getPolyglotBindings()` that replaces now deprecated `TruffleInstrument.Env.getExportedSymbols()`.
* Added `@ExportLibrary(transitionLimit="3")` that allows the accepts condition of exported libraries to transition from true to false for a library created for a receiver instance. This is for example useful to export messages for array strategies. 
* Added `CompilationFailureAction` engine option which deprecates `CompilationExceptionsArePrinted `, `CompilationExceptionsAreThrown`, `CompilationExceptionsAreFatal` and `PerformanceWarningsAreFatal` options.
* Added `TreatPerformanceWarningsAsErrors` engine option which deprecates the `PerformanceWarningsAreFatal` option. To replace the `PerformanceWarningsAreFatal` option use the `TreatPerformanceWarningsAsErrors` with `CompilationFailureAction` set to `ExitVM`.
* Added `bailout` into performance warning kinds used by `TracePerformanceWarnings`, `PerformanceWarningsAreFatal` and `CompilationExceptionsAreFatal` options.
* Added [Option.deprecationMessage](https://www.graalvm.org/truffle/javadoc/com/oracle/truffle/api/Option.html#deprecationMessage--) to set the option deprecation reason.
* `engine.Mode` is now a supported option and no longer experimental.
* Added new meta-data APIs to `InteropLibrary`:
	* `has/getLanguage(Object receiver)` to access the original language of an object.
	* `has/getSourceLocation(Object receiver)` to access the source location of an object (e.g. of function or classes).
	* `toDisplayString(Object receiver, boolean allowsSideEffect)` to produce a human readable string.
	* `has/getMetaObject(Object receiver)` to access the meta-object of an object.
	* `isMetaObject(Object receiver)` to find out whether an object is a meta-object (e.g. Java class)
	* `getMetaQualifiedName(Object receiver)` to get the qualified name of the meta-object
	* `getMetaSimpleName(Object receiver)` to get the simple name of a the meta-object
	* `isMetaInstance(Object receiver, Object instance)` to check whether an object is an instance of a meta-object.
* Added `TruffleLanguage.getLanguageView` that allows to wrap values to add language specific information for primitive and foreign values.
* Added `TruffleLanguage.getScopedView` that allows to wrap values to add scoping and visibility to language values.
* Added `TruffleInstrument.Env.getScopedView` and `TruffleInstrument.Env.getLanguageView` to access language and scoped views from instruments.
* Added `TruffleInstrument.Env.getLanguageInfo` to convert language classes to `LanguageInfo`.
* Deprecated `TruffleLanguage.findMetaObject`, `TruffleLanguage.findSourceLocation`, `TruffleLanguage.toString` and `TruffleLanguage.isObjectOfLanguage`. Use the new interop APIs and language views as replacement.
* Added support for the value conversions of [DebugValue](https://www.graalvm.org/truffle/javadoc/com/oracle/truffle/api/debug/DebugValue.html) that provide the same functionality as value conversions on [Value](https://www.graalvm.org/sdk/javadoc/org/graalvm/polyglot/Value.html).
* Added [DebugValue#toDisplayString](https://www.graalvm.org/truffle/javadoc/com/oracle/truffle/api/debug/DebugValue.html#toDisplayString--) to convert the value to a language-specific string representation.
* Deprecated `DebugValue#as`, other conversion methods should be used instead.
* Clarify [InteropLibrary](https://www.graalvm.org/truffle/javadoc/com/oracle/truffle/api/interop/InteropLibrary.html) javadoc documentation of message exceptions. [UnsupportedMessageException](https://www.graalvm.org/truffle/javadoc/com/oracle/truffle/api/interop/UnsupportedMessageException.html) is thrown when the operation is never supported for the given receiver type. In other cases [UnknownIdentifierException](https://www.graalvm.org/truffle/javadoc/com/oracle/truffle/api/interop/UnknownIdentifierException.html) or [InvalidArrayIndexException](https://www.graalvm.org/truffle/javadoc/com/oracle/truffle/api/interop/InvalidArrayIndexException.html) are thrown.
* Added [TruffleLanguage.Env.initializeLanguage](https://www.graalvm.org/truffle/javadoc/com/oracle/truffle/api/TruffleLanguage.Env.html#initializeLanguage-com.oracle.truffle.api.nodes.LanguageInfo-) method to force language initialization.
* Values of `NAME` properties of [ReadVariableTag](https://www.graalvm.org/truffle/javadoc/com/oracle/truffle/api/instrumentation/StandardTags.ReadVariableTag.html#NAME) and [WriteVariableTag](https://www.graalvm.org/truffle/javadoc/com/oracle/truffle/api/instrumentation/StandardTags.WriteVariableTag.html#NAME) extended to allow an object or an array of objects with name and source location.
* Added support for asynchronous stack traces: [TruffleLanguage.Env.getAsynchronousStackDepth()](https://www.graalvm.org/truffle/javadoc/com/oracle/truffle/api/TruffleLanguage.Env.html#getAsynchronousStackDepth--), [RootNode.findAsynchronousFrames()](https://www.graalvm.org/truffle/javadoc/com/oracle/truffle/api/nodes/RootNode.html#findAsynchronousFrames-com.oracle.truffle.api.frame.Frame-), [TruffleInstrument.Env.setAsynchronousStackDepth()](https://www.graalvm.org/truffle/javadoc/com/oracle/truffle/api/instrumentation/TruffleInstrument.Env.html#setAsynchronousStackDepth-int-), [TruffleStackTrace.getAsynchronousStackTrace()](https://www.graalvm.org/truffle/javadoc/com/oracle/truffle/api/TruffleStackTrace.html#getAsynchronousStackTrace-com.oracle.truffle.api.CallTarget-com.oracle.truffle.api.frame.Frame-), [DebuggerSession.setAsynchronousStackDepth()](https://www.graalvm.org/truffle/javadoc/com/oracle/truffle/api/debug/DebuggerSession.html#setAsynchronousStackDepth-int-), [SuspendedEvent.getAsynchronousStacks()](https://www.graalvm.org/truffle/javadoc/com/oracle/truffle/api/debug/SuspendedEvent.html#getAsynchronousStacks--), [DebugException.getDebugAsynchronousStacks()](https://www.graalvm.org/truffle/javadoc/com/oracle/truffle/api/debug/DebugException.html#getDebugAsynchronousStacks--).

## Version 20.0.0
* Add [Layout#dispatch()](https://www.graalvm.org/truffle/javadoc/com/oracle/truffle/api/object/dsl/Layout.html#dispatch--) to be able to generate override of `ObjectType#dispatch()` method in the generated inner \*Type class.
* Deprecated engine options engine.InvalidationReprofileCount and engine.ReplaceReprofileCount. They no longer have any effect. There is no longer reprofiling after compilation. 
* Added [DebuggerSession.{suspend(), suspendAll,resume()}](https://www.graalvm.org/truffle/javadoc/com/oracle/truffle/api/debug/DebuggerSession.html) to allow suspending and resuming threads.
* Add new loop explosion mode [LoopExplosionKind#FULL_UNROLL_UNTIL_RETURN](https://www.graalvm.org/truffle/javadoc/com/oracle/truffle/api/nodes/ExplodeLoop.LoopExplosionKind.html#FULL_UNROLL_UNTIL_RETURN), which can be used to duplicate loop exits during unrolling until function returns.
* The default [LoopExplosionKind](https://www.graalvm.org/truffle/javadoc/com/oracle/truffle/api/nodes/ExplodeLoop.LoopExplosionKind.html) for `@ExplodeLoop` changed from `FULL_UNROLL` to `FULL_UNROLL_UNTIL_RETURN`, which we believe is more intuitive. We recommend reviewing your usages of `@ExplodeLoop`, especially those with `return`, `break` and `try/catch` in the loop body as those might duplicate more code than before.
* The `TruffleCheckNeverPartOfCompilation` option when building a native image is now enabled by default, ensuring `neverPartOfCompilation()` is not reachable for runtime compilation. Use `CompilerDirectives.bailout()` if you want to test when a compilation fails, otherwise avoid `neverPartOfCompilation()` in code reachable for runtime compilation (e.g., by using `@TruffleBoundary`).
* The `DirectoryStream` created by a relative `TruffleFile` passes relative `TruffleFile`s into the `FileVisitor`, even when an explicit [current working directory was set](https://www.graalvm.org/truffle/javadoc/com/oracle/truffle/api/TruffleLanguage.Env.html#setCurrentWorkingDirectory-com.oracle.truffle.api.TruffleFile-).
* Added `DebuggerTester.startExecute()` that allows to execute an arbitrary sequence of commands on the background thread.
* Time specification in `InteropLibrary` relaxed to allow a fixed timezone when no date is present.
* `TruffleLogger.getLogger` throws an `IllegalArgumentException` when given `id` is not a valid language or instrument id.
* [Node#getEncapsulatingSourceSection()](https://www.graalvm.org/truffle/javadoc/com/oracle/truffle/api/nodes/Node.html#getEncapsulatingSourceSection--) is no longer a fast-path method, because `getSourceSection()` is not fast-path.
* The algorithm used to generate a unique [URI](https://www.graalvm.org/truffle/javadoc/com/oracle/truffle/api/source/Source.html#getURI--) for a `Source` built without an `URI` was changed to SHA-256.
* Added [ExportLibrary.delegateTo](https://www.graalvm.org/truffle/javadoc/com/oracle/truffle/api/library/ExportLibrary.html#delegateTo--) attribute that allows to delegate all messages of a library to value of a final delegate field. This can be used in combination with `ReflectionLibrary` to improve the ability to build wrappers.
* `ReadVariableTag` and `WriteVariableTag` added to [StandardTags](https://www.graalvm.org/truffle/javadoc/com/oracle/truffle/api/instrumentation/StandardTags.html).

* Truffle TCK now checks that instrumentable nodes are not used in the context of a Library.
* Getter to check whether [TruffleContext](https://www.graalvm.org/truffle/javadoc/com/oracle/truffle/api/TruffleContext.html#isEntered--) is activated or not.
* All Truffle Graal runtime options (-Dgraal.) will be deprecated with 20.1. The Truffle runtime options are no longer specified as Graal options (-Dgraal.). The Graal options must be replaced by corresponding engine options specified using [polyglot API](https://www.graalvm.org/truffle/javadoc/org/graalvm/polyglot/Engine.Builder.html#option-java.lang.String-java.lang.String-). The `TRUFFLE_STRICT_OPTION_DEPRECATION` environment variable can be used to detect usages of deprecated Graal options. When the `TRUFFLE_STRICT_OPTION_DEPRECATION` is set to `true` and the deprecated Graal option is used the Truffle runtime throws an exception listing the used deprecated options and corresponding replacements.


## Version 19.3.0
* Added ability to obtain an [Internal Truffle File](https://www.graalvm.org/truffle/javadoc/com/oracle/truffle/api/TruffleLanguage.Env.html#getInternalTruffleFile-java.lang.String-). The internal file is located in the language home directories and it's readable even when IO is not allowed by the Context.
* Deprecated `TruffleLanguage.Env.getTruffleFile` use [getInternalTruffleFile](https://www.graalvm.org/truffle/javadoc/com/oracle/truffle/api/TruffleLanguage.Env.html#getInternalTruffleFile-java.lang.String-) for language standard library files located in language home or [getPublicTruffleFile](https://www.graalvm.org/truffle/javadoc/com/oracle/truffle/api/TruffleLanguage.Env.html#getPublicTruffleFile-java.lang.String-) for user files.
* Added primitive specializations to `CompilerAsserts.partialEvaluationConstant()`.
* Added the new `execute` method to `LoopNode`, which allows loops to return values.
* Added support for temporary [files](https://www.graalvm.org/truffle/javadoc/com/oracle/truffle/api/TruffleLanguage.Env.html#createTempFile-com.oracle.truffle.api.TruffleFile-java.lang.String-java.lang.String-java.nio.file.attribute.FileAttribute...-) and [directories](https://www.graalvm.org/truffle/javadoc/com/oracle/truffle/api/TruffleLanguage.Env.html#createTempDirectory-com.oracle.truffle.api.TruffleFile-java.lang.String-java.nio.file.attribute.FileAttribute...-).
* Threads created by the embedder may now be collected by the GC before they can be [disposed](https://www.graalvm.org/truffle/javadoc/com/oracle/truffle/api/TruffleLanguage.html#disposeThread-C-java.lang.Thread-). If languages hold onto thread objects exposed via `initializeThread` they now need to do so with `WeakReference` to avoid leaking thread instances.
* Support boolean literals in DSL expressions used in [@Specialization](https://www.graalvm.org/truffle/javadoc/com/oracle/truffle/api/dsl/Specialization) and [@Cached](https://www.graalvm.org/truffle/javadoc/com/oracle/truffle/api/dsl/Cached) fields.
* Added standard [block node](https://www.graalvm.org/truffle/javadoc/com/oracle/truffle/api/nodes/BlockNode.html) for language implementations. Using the block node allows the optimizing runtime to split big blocks into multiple compilation units. This optimization may be enabled using `--engine.PartialBlockCompilation` (on by default) and configured using `--engine.PartialBlockCompilationSize` (default 3000).
* Added new experimental inlining heuristic in which inlining budgets are based on Graal IR node counts and not Truffle Node counts. Enable with `-Dgraal.TruffleLanguageAgnosticInlining=true`.
* Deprecated `DynamicObject#isEmpty()`, `DynamicObject#size()`; use `Shape#getPropertyCount()` instead.
* Deprecated `Shape#getPropertyList(Pred)`, `Shape#getKeyList(Pred)`, `Shape#hasTransitionWithKey(Object)`, `Shape.Allocator#locationForValue(Object, EnumSet)` without replacement.
* Added [Scope.Builder#rootInstance(Object)](https://www.graalvm.org/truffle/javadoc/com/oracle/truffle/api/Scope.Builder.html#rootInstance-java.lang.Object-), [Scope#getRootInstance()](https://www.graalvm.org/truffle/javadoc/com/oracle/truffle/api/Scope.html#getRootInstance--) and [DebugScope#getRootInstance()](https://www.graalvm.org/truffle/javadoc/com/oracle/truffle/api/debug/DebugScope.html#getRootInstance--) to provide an instance of guest language representation of the root node (e.g. a guest language function).
* Debugger breakpoints can be restricted to a particular root instance via [Breakpoint.Builder#rootInstance(DebugValue)](https://www.graalvm.org/truffle/javadoc/com/oracle/truffle/api/debug/Breakpoint.Builder.html#rootInstance-com.oracle.truffle.api.debug.DebugValue-) and found later on via [DebugValue#getRootInstanceBreakpoints()](https://www.graalvm.org/truffle/javadoc/com/oracle/truffle/api/debug/DebugValue.html#getRootInstanceBreakpoints--).
* Deprecated `TruffleLanguage.getContextReference()` as this method is inefficient in many situations. The most efficient context lookup can be achieved knowing the current AST in which it is used by calling `Node.lookupContextReference(Class)`.
* Truffle languages and instruments no longer create `META-INF/truffle` files, but generate service implementations for [TruffleLanguage.Provider](https://www.graalvm.org/truffle/javadoc/com/oracle/truffle/api/TruffleLanguage.Provider.html) and [TruffleInstrument.Provider](https://www.graalvm.org/truffle/javadoc/com/oracle/truffle/api/instrumentation/TruffleInstrument.Provider.html) automatically. Recompiling the TruffleLanguage using the Truffle annotation processor automatically migrates the language.
* The Truffle DSL processor jar no longer requires the Truffle API or Graal SDK as a dependency. 
* Added interop messages for guest language exception objects: [InteropLibrary#isException(Object)](https://www.graalvm.org/truffle/javadoc/com/oracle/truffle/api/interop/InteropLibrary.html#isException-java.lang.Object-) and [InteropLibrary#throwException(Object)](https://www.graalvm.org/truffle/javadoc/com/oracle/truffle/api/interop/InteropLibrary.html#throwException-java.lang.Object-).
* [TruffleLanguage.patchContext](https://www.graalvm.org/truffle/javadoc/com/oracle/truffle/api/TruffleLanguage.html#patchContext-C-com.oracle.truffle.api.TruffleLanguage.Env-) is invoked for all languages whose contexts were created during context pre-initialization. Originally the `patchContext`  was invoked only for languages with initialized contexts.

## Version 19.2.0
* Added sub-process output (error output) [redirection into OutputStream](https://www.graalvm.org/truffle/javadoc/org/graalvm/polyglot/io/ProcessHandler.Redirect.html#stream-java.io.OutputStream-).
* Added `RootNode.getQualifiedName()` for a better distinction when printing stack traces. Languages are encouraged to implement it, in case it differs from the root name.
* Added methods to identify date, time, timezone, instant and duration values in `InteropLibrary` and TCK `TypeDescriptor`.
* Added ability to read the default time zone from the language Environment with `Env.getTimeZone()`.
* Deprecated `Env.parse` and added replacement APIs `Env.parseInternal` and `Env.parsePublic`. The new API requires to differentiate between parse calls that were invoked by the guest language user and those which are part of the internal language semantics. The separation avoids accidentally exposing access to internal languages. 
* Deprecated `Env.getLanguages()` and added replacement APIs `Env.getInternalLanguages()` and `Env.getPublicLanguages()`. 
* Added [Source.newBuilder(Source)](https://www.graalvm.org/truffle/javadoc/com/oracle/truffle/api/source/Source.html#newBuilder-com.oracle.truffle.api.source.Source-) that inherits Source properties from an existing Source.
* Added [RootBodyTag](https://www.graalvm.org/truffle/javadoc/com/oracle/truffle/api/instrumentation/StandardTags.RootBodyTag.html).

## Version 19.1.0
* `@GenerateUncached` is now inherited by subclasses.
* `NodeFactory` now supports `getUncachedInstance` that returns the uncached singleton.  
* Introduced Truffle process sandboxing. Added a [TruffleLanguage.Env.newProcessBuilder](https://www.graalvm.org/truffle/javadoc/com/oracle/truffle/api/TruffleLanguage.Env.html#newProcessBuilder-java.lang.String...-) method creating a new [TruffleProcessBuilder](https://www.graalvm.org/truffle/javadoc/com/oracle/truffle/api/io/TruffleProcessBuilder.html) to configure and start a new sub-process.
* Added support for reading environment variables, use [TruffleLanguage.Env.getEnvironment](https://www.graalvm.org/truffle/javadoc/com/oracle/truffle/api/TruffleLanguage.Env.html#getEnvironment--) to obtain process environment variables.
* `NodeFactory` now supports `getUncachedInstance` that returns the uncached singleton. 
* `@GenerateUncached` can now be used in combination with `@NodeChild` if execute signatures for all arguments are present.
* Removed deprecated automatic registration of the language class as a service.
* The [LanguageProvider](https://www.graalvm.org/truffle/javadoc/org/graalvm/polyglot/tck/LanguageProvider.html#createIdentityFunctionSnippet-org.graalvm.polyglot.Context-) can override the default verfication of the TCK `IdentityFunctionTest`.
* Removed deprecated and misspelled method `TruffleStackTrace#getStacktrace`.
* Removed deprecated methods`TruffleStackTraceElement#getStackTrace` and `TruffleStackTraceElement#fillIn` (use methods of `TruffleStackTrace` instead).
* `SlowPathException#fillInStackTrace` is now `final`.
* Added an ability to read a [path separator](https://www.graalvm.org/truffle/javadoc/com/oracle/truffle/api/TruffleLanguage.Env.html#getPathSeparator--) used to separate filenames in a path list.
* `@TruffleBoundary` methods that throw but are not annotated with `@TruffleBoundary(transferToInterpreterOnException=false)` will now transfer to the interpreter only once per `CallTarget` (compilation root).
* Added [TruffleFile.setAttribute](https://www.graalvm.org/truffle/javadoc/com/oracle/truffle/api/TruffleFile.html#setAttribute-com.oracle.truffle.api.TruffleFile.AttributeDescriptor-T-java.nio.file.LinkOption...-) to allow languages to set file attributes.

## Version 19.0.0
* Renamed version 1.0.0 to 19.0.0

## Version 1.0.0 RC15
* This version includes a major revision of the Truffle Interoperability APIs. Most existing APIs for Truffle Interoperability were deprecated. The compatiblity layer may cause significant performance reduction for interoperability calls. 
	* Please see the [Interop Migration Guide](https://github.com/oracle/graal/blob/master/truffle/docs/InteropMigration.md) for an overview and individual `@deprecated` javadoc tags for guidance.
	* Deprecated classes `ForeignAccess`, `Message`, `MessageResolution`, `Resolve` and `KeyInfo`. 
	* The following methods got deprecated:
		* `InteropException.raise`, with libraries there should be no need to convert checked exceptions to runtime exceptions.
		* `TruffleObject.getForeignAccess()`.
	* Introduced new classes: `InteropLibrary` and `InvalidArrayIndexException`.
	* Added `ObjectType.dispatch` to configure the dynamic dispatch and deprecated `ObjectType.getForeignAccessFactory`.
* Added Truffle Library API that allows language implementations to use polymorphic dispatch for receiver types with support for implementation specific caching/profiling with support for uncached dispatch. 
	* Please see the [Truffle Library Tutorial](https://github.com/oracle/graal/blob/master/truffle/docs/TruffleLibraries.md) for further details.
	* Introduced new package: `com.oracle.truffle.api.library`.
* Added `@GenerateUncached` to allow the generation of uncached Truffle DSL nodes accessible via the new static generated method`getUncached()`.
	* Set the default value for @Cached to `"create()"`. This allows `@Cached` to be used without attribute.
	* Added `@Cached(uncached="")` to specify the expression to use for the uncached node.
	* Added `@Cached(allowUncached=true)` to allow the cached expression to be reused as uncached expression. Only necessary if the cached expression is not trivial or there is no `getUncached()` static method in the node.
	* Added `@Cached#parameters` to allow to share the parameter specification for the cached and uncached version of a node.
	* Added `getUncached()` method to the following classes:
        - BranchProfile 
        - ByteValueProfile
        - ConditionProfile
        - DoubleValueProfile
        - FloatValueProfile
        - IntValueProfile 
        - LongValueProfile
        - LoopConditionProfile
        - PrimitiveValueProfile
        - ValueProfile
        - IndirectCallNode
* Truffle DSL can now properly handle checked exceptions in execute methods and specializations.
* Truffle DSL now guarantees to adopt nodes before they are executed in guards. Previously, nodes used in guards were only adopted for their second cached invocation.
* Added `@Cached.Shared` to allow sharing of cached values between specialization and exported Truffle Library methods.
* Added `Node.isAdoptable()` that allows `Node.getParent()` to always remain `null` even if the node is adopted by a parent. This allows to share nodes statically and avoid the memory leak for the parent reference.
* Added `NodeUtil.getCurrentEncapsulatingNode` to access the current encapsulating node in nodes that are not adoptable.
* Added the `Assumption.isValidAssumption` method that allows for simpler checking of assumptions in generated code. 
* Added Truffle DSL option `-Dtruffle.dsl.ignoreCompilerWarnings=true|false`, to ignore Truffle DSL compiler warnings. This is useful and recommended to be used for downstream testing.
* Added `@CachedContext` and `@CachedLanguage` for convenient language and context lookup in specializations or exported methods.
* Added `Node.lookupContextReference(Class)` and `Node.lookupLanguageReference(Class)` that allows for a more convenient lookup.
* Deprecated `RootNode.getLanguage(Class)`, the new language references should be used instead.
* Added `TruffleFile` aware file type detector
    - Added [TruffleFile.FileTypeDetector SPI](https://www.graalvm.org/truffle/javadoc/com/oracle/truffle/api/TruffleFile.FileTypeDetector.html) to detect a file MIME type and a file encoding. A language registering `FileTypeDetector` has to support all the MIME types recognized by the registered detector.
    - Added [TruffleFile.getMimeType method](https://www.graalvm.org/truffle/javadoc/com/oracle/truffle/api/TruffleFile.html#getMimeType--) to obtain a `TruffleFile` MIME type.
    - Added a possibility to set an [encoding in SourceBuilder](https://www.graalvm.org/truffle/javadoc/com/oracle/truffle/api/source/Source.SourceBuilder.html#encoding-java.nio.charset.Charset-)
    - The [Source builders](https://www.graalvm.org/truffle/javadoc/com/oracle/truffle/api/source/Source.html) are sandboxed for files and file URLs.
    - Removed usage of NIO `FileTypeDetector` for MIME type detection, language implementations have to migrate to `TruffleFile.FileTypeDetector`.
* TruffleFile's paths from image building time are translated in image execution time into new paths using Context's FileSystem. The absolute paths pointing to files in language homes in image generation time are resolved using image execution time language homes.
* Added [Env.isPolylgotAccessAllowed()](https://www.graalvm.org/truffle/javadoc/com/oracle/truffle/api/TruffleLanguage.Env.html#isPolyglotAccessAllowed--) to check whether polyglot access (e.g. access to polyglot builtins) is allowed.
* The methods `Env.getPolyglotBindings()` and `Env.importSymbol` and `Env.exportSymbol` now throw a `SecurityException` if polyglot access not allowed.
* Added `DebugValue.isNull()` to check for null values, `DebugValue.execute()` to be able to execute values and `DebugValue.asString()` to get the String from String values.
* Added the [TruffleFile.getAttribute](https://www.graalvm.org/truffle/javadoc/com/oracle/truffle/api/TruffleFile.html#getAttribute-com.oracle.truffle.api.TruffleFile.AttributeDescriptor-java.nio.file.LinkOption...-) method to read a single file's attribute and [TruffleFile.getAttributes] (https://www.graalvm.org/truffle/javadoc/com/oracle/truffle/api/TruffleFile.html#getAttributes-java.util.Collection-java.nio.file.LinkOption...-) method to read file's attributes as a bulk operation.

## Version 1.0.0 RC14
* Removed some deprecated elements:
    - EventBinding.getFilter
    - TruffleLanguage ParsingRequest.getFrame and ParsingRequest.getLocation
    - LoopCountReceiver
    - EventContext.parseInContext
    - NativeLibraryDescriptor.getBindings
    - Instrumenter.attachFactory and Instrumenter.attachListener
    - SuppressFBWarnings
    - TruffleBoundary.throwsControlFlowException
    - DebuggerTester.startEval
    - ExactMath.exact methods
    - TruffleInstrument.toString
    - TruffleInstrument.findMetaObject
    - TruffleInstrument.findSourceLocation
    - constructor of JSONStringBuilder
    - constructor of JSONHelper
    - constructor of CompilerDirectives
    - constructor of ExactMath
    - constructor of Truffle
    - constructor of NodeUtil
    - TruffleException.isTimeout
    - TruffleGraphBuilderPlugins.registerUnsafeLoadStorePlugins
    - TypedObject
    - Node.getLanguage
    - TVMCI.findLanguageClass
    - ExecutionContext and RootNode.getExecutionContext
    - FrameAccess.NONE
    - RootNode.setCalltarget
    - DirectCallNode.call and IndirectCallNode.call
    - FrameInstance.getFrame
    - Node.getAtomicLock
    - ExplodeLoop.merge
    - AcceptMessage
    - RootNode.reportLoopCount
    - GraalTruffleRuntime.getQueuedCallTargets
    - PrimitiveValueProfile.exactCompare
    - BranchProfile.isVisited
    - DebugStackFrame.iterator and DebugStackFrame.getValue
* The [@Option](http://www.graalvm.org/truffle/javadoc/com/oracle/truffle/api/Option.html) annotation can now specify the [stability](https://www.graalvm.org/truffle/javadoc/org/graalvm/options/OptionStability.html) of an option.
* Fixed the case of the method [`TruffleStackTrace.getStacktrace`](https://www.graalvm.org/truffle/javadoc/com/oracle/truffle/api/TruffleStackTrace.html#getStacktrace-java.lang.Throwable-) to `TruffleStackTrace.getStackTrace`.
* Added a getter for [name separator](https://www.graalvm.org/truffle/javadoc/com/oracle/truffle/api/TruffleLanguage.Env.html#getFileNameSeparator--) used by `TruffleFile`'s paths.
* Added support for receiver object in a frame's Scope: [Scope.Builder receiver(String, Object)](https://www.graalvm.org/truffle/javadoc/com/oracle/truffle/api/Scope.Builder.html#receiver-java.lang.String-java.lang.Object-), [Scope.getReceiver()](https://www.graalvm.org/truffle/javadoc/com/oracle/truffle/api/Scope.html#getReceiver--), [Scope.getReceiverName()](https://www.graalvm.org/truffle/javadoc/com/oracle/truffle/api/Scope.html#getReceiverName--) and [DebugScope.getReceiver()](https://www.graalvm.org/truffle/javadoc/com/oracle/truffle/api/debug/DebugScope.html#getReceiver--).
* Added [engine bound TruffleLogger for instruments](file:///Users/tom/Projects/graal/tzezula/graal/truffle/javadoc/com/oracle/truffle/api/instrumentation/TruffleInstrument.Env.html#getLogger-java.lang.String-). The engine bound logger can be used by threads executing without any context.

## Version 1.0.0 RC13
* Added [Debugger.getSessionCount()](https://www.graalvm.org/truffle/javadoc/com/oracle/truffle/api/debug/Debugger.html#getSessionCount--) to return the number of active debugger sessions.
* The [TruffleFile.getName()](https://www.graalvm.org/truffle/javadoc/com/oracle/truffle/api/TruffleFile.html#getName--) returns `null` for root directory.
* `TruffleLanguage` can [register additional services](https://www.graalvm.org/truffle/javadoc/com/oracle/truffle/api/TruffleLanguage.Env.html#registerService-java.lang.Object-). This change also deprecates the automatic registration of the language class as a service.
* Enabled the [experimental monomorphization heuristic](https://github.com/oracle/graal/blob/master/truffle/docs/splitting/) as default. Old heuristic still available as legacy, but will be removed soon.
* Added [TypeDescriptor.instantiable(instanceType, vararg, parameterTypes)](https://www.graalvm.org/truffle/javadoc/org/graalvm/polyglot/tck/TypeDescriptor.html#instantiable-org.graalvm.polyglot.tck.TypeDescriptor-boolean-org.graalvm.polyglot.tck.TypeDescriptor...-) into TCK to support instantiable types.
* The name of an [@Option](http://www.graalvm.org/truffle/javadoc/com/oracle/truffle/api/Option.html) can now start with a lowercase letter.
* Allowed navigation from host class to host symbol (companion object for static members) via the synthetic member `"static"`.
* Moved `getStackTrace` and `fillIn` from [TruffleStackTraceElement](https://www.graalvm.org/truffle/javadoc/com/oracle/truffle/api/TruffleStackTraceElement.html) to [TruffleStackTrace](https://www.graalvm.org/truffle/javadoc/com/oracle/truffle/api/TruffleStackTrace.html).




## Version 1.0.0 RC12
* Fixed: [Env.asHostException()](https://www.graalvm.org/truffle/javadoc/com/oracle/truffle/api/TruffleLanguage.Env.html#asHostException-java.lang.Throwable-) should throw an `IllegalArgumentException` if the provided value is not a host exception.
* Changed host exceptions' [getExceptionObject()](https://www.graalvm.org/truffle/javadoc/com/oracle/truffle/api/TruffleException.html#getExceptionObject--) to return the original host exception object.

## Version 1.0.0 RC11
* `Source` can be created from a relative `TruffleFile`.
* `Source` can be created without content using `Source.CONTENT_NONE` constant.
* `SourceSection` can be created from line/column information by [Source.createSection(startLine,startColumn,endLine,endColumn)](http://www.graalvm.org/truffle/javadoc/com/oracle/truffle/api/source/Source.html#createSection-int-int-int-int-).
* Added [SourceSection.hasLines()](http://www.graalvm.org/truffle/javadoc/com/oracle/truffle/api/source/SourceSection.html#hasLines--), [SourceSection.hasColumns()](http://www.graalvm.org/truffle/javadoc/com/oracle/truffle/api/source/SourceSection.html#hasColumns--) and [SourceSection.hasCharIndex()](http://www.graalvm.org/truffle/javadoc/com/oracle/truffle/api/source/SourceSection.html#hasCharIndex--) to distinguish which positions are defined and which are not.
* `DebuggerSession` [accepts source-path](http://www.graalvm.org/truffle/javadoc/com/oracle/truffle/api/debug/DebuggerSession.html#setSourcePath-java.lang.Iterable-) for source [resolution](http://www.graalvm.org/truffle/javadoc/com/oracle/truffle/api/debug/DebuggerSession.html#resolveSource-com.oracle.truffle.api.source.Source-).
* Added Java interop support for string to primitive type conversion.

## Version 1.0.0 RC10
* Added support for setting current working directory for TruffleFiles, see [Env.setCurrentWorkingDirectory](http://www.graalvm.org/truffle/javadoc/com/oracle/truffle/api/TruffleLanguage.Env.html#setCurrentWorkingDirectory-com.oracle.truffle.api.TruffleFile-)
* Removed deprecated `TruffleLanguage.Env.newSourceBuilder`.
* Added `TruffleLanguage.Env.isPreInitialization` method to determine whether the context is being pre-initialized.
* Added `ArrayUtils` API providing additional array and/or string operations that may be intrinsified by the compiler.
* Added a possibility to obtain a [relative URI](http://www.graalvm.org/truffle/javadoc/com/oracle/truffle/api/TruffleFile.html#toRelativeUri--) for a relative `TruffleFile`.
* Added `ForeignAccess.createAccess` method taking a [supplier of language check node](http://www.graalvm.org/truffle/javadoc/com/oracle/truffle/api/interop/ForeignAccess.html#createAccess-com.oracle.truffle.api.interop.ForeignAccess.StandardFactory-java.util.function.Supplier-), deprecated the `ForeignAccess.create` method with languageCheck `RootNode` parameter.

## Version 1.0.0 RC9

* Added support for setting the `ThreadGroup` and `stackSize` on truffle thread creation in `TruffleLanguage.Env.createThread`.
* Added `Instrumenter.lookupExecutionEventNode()` to find an execution event node inserted at the node's location by an event binding.
* Added `SourceElement.ROOT` and `StepConfig.suspendAnchors()` to tune debugger stepping.
* Added `KeyInfo.READ_SIDE_EFFECTS` and `KeyInfo.WRITE_SIDE_EFFECTS` to inform about side-effects of READ/WRITE messages.
* Added `DebugValue.hasReadSideEffects()` and `DebugValue.hasWriteSideEffects()` to test for side-effects of reading or writing the value.

## Version 1.0.0 RC8

* Added `SuspendedEvent.setReturnValue` to change the return value of the currently executed source location.
* Deprecated `FrameSlot#getIndex` without replacement.
* Added `TruffleInstrument.Env.startServer()` to get a virtual message-based server provided via `MessageTransport` service.
* Added `TruffleFile.relativize`, `TruffleFile.startsWith`, `TruffleFile.endsWith`, `TruffleFile.createLink`,  `TruffleFile.createSymbolicLink`, `TruffleFile.getOwner`, `TruffleFile.getGroup`, `TruffleFile.newDirectoryStream`, `TruffleFile.visit`, `TruffleFile.copy` methods.

## Version 1.0.0 RC7

* Truffle was relicensed from GPLv2 with CPE to Universal Permissive License (UPL).
* Made all Truffle DSL annotations retention policy CLASS instead of RUNTIME. Reflecting DSL annotations at runtime is no longer possible. It is recommended to use `@Introspectable` instead.

* Removed deprecated FrameDescriptor#shallowCopy (deprecated since 1.0.0 RC3).
* Removed deprecated FrameSlot#getFrameDescriptor (deprecated since 1.0.0 RC3).

## Version 1.0.0 RC6

* Added support for byte based sources:
	* Byte based sources may be constructed using a `ByteSequence` or from a `TruffleFile` or `URL`. Whether sources are interpreted as character or byte based sources depends on the specified language.
	* `Source.hasBytes()` and `Source.hasCharacters()` may be used to find out whether a source is character or byte based.
	* Added `Source.getBytes()` to access the contents of byte based sources.
	* `TruffleLanguage.Registration.mimeType` is now deprecated in favor of `TruffleLanguage.Registration.byteMimeTypes` and `TruffleLanguage.Registration.characterMimeTypes`.
	* Added `TruffleLanguage.Registration.defaultMimeType` to define a default MIME type. This is mandatory if a language specifies more than one MIME type.
* `TruffleLanguage.Registration.id()` is now mandatory for all languages and reserved language ids will now be checked by the annotation processor.
* Deprecated Source builders and aligned them with polyglot source builders.
	* e.g. `Source.newBuilder("chars").name("name").language("language").build()` can be translated to `Source.newBuilder("language", "chars", "name").build()`
	* This is a preparation step for removing Truffle source APIs in favor of polyglot Source APIs in a future release.
* Deprecated `Source.getInputStream()`. Use `Source.getCharacters()` or `Source.getBytes()` instead.
* Deprecated `TruffleLanguage.Env.newSourceBuilder(String, TruffleFile)`. Use  `Source.newBuilder(String, TruffleFile)` instead.
* Added `Source.findLanguage` and `Source.findMimeType` to resolve languages and MIME types.
* The method `Source.getMimeType()` might now return `null`. Source builders now support `null` values for `mimeType(String)`.
* A `null` source name will no longer lead to an error but will be translated to `Unnamed`.
* Added `TruffleFile.normalize` to allow explicit normalization of `TruffleFile` paths. `TruffleFile` is no longer normalized by default.
* Added `Message#EXECUTE`, `Message#INVOKE`, `Message#NEW`.
* Deprecated `Message#createExecute(int)`, `Message#createInvoke(int)`, `Message#createNew(int)` as the arity argument is no longer needed. Jackpot rules available (run `mx jackpot --apply`).
* Removed APIs for deprecated packages: `com.oracle.truffle.api.vm`, `com.oracle.truffle.api.metadata`, `com.oracle.truffle.api.interop.java`
* Removed deprecated class `TruffleTCK`.
* Debugger API methods now throw [DebugException](http://www.graalvm.org/truffle/javadoc/com/oracle/truffle/api/debug/DebugException.html) on language failures.
* Deprecated API methods that use `java.beans` package in [AllocationReporter](http://www.graalvm.org/truffle/javadoc/com/oracle/truffle/api/instrumentation/AllocationReporter.html) and [Debugger](http://www.graalvm.org/truffle/javadoc/com/oracle/truffle/api/debug/Debugger.html). New add/remove listener methods were introduced as a replacement.
* [FrameDescriptor](http://www.graalvm.org/truffle/javadoc/com/oracle/truffle/api/frame/FrameDescriptor.html) no longer shares a lock with a RootNode.

## Version 1.0.0 RC5

* Added `TruffleLanguage.Env.isHostFunction`.
* Added Java interop support for converting executable values to legacy functional interfaces without a `@FunctionalInterface` annotation.
* Added `TruffleLogger.getLogger(String)` to obtain the root loger of a language or instrument.
* Introduced per language [context policy](http://www.graalvm.org/truffle/javadoc/com/oracle/truffle/api/TruffleLanguage.ContextPolicy.html). Languages are encouraged to configure the most permissive policy that they can support.
* Added `TruffleLanguage.areOptionsCompatible` to allow customization of the context policy based on options.
* Changed default context policy from SHARED to EXCLUSIVE, i.e. there is one exclusive language instance per polyglot or inner context by default. This can be configured by the language
using the [context policy](http://www.graalvm.org/truffle/javadoc/com/oracle/truffle/api/TruffleLanguage.ContextPolicy.html).
* TruffleInstrument.Env.lookup(LanguagInfo, Class) now requires to be entered in a context for the current thread.
* Removed deprecated FindContextNode (deprecated since 0.25).
* All languages now need to have a public zero argument constructor. Using a static singleton field is no longer supported.
* Renamed and changed the return value of the method for TruffleLanguage.initializeMultiContext to TruffleLanguage.initializeMultipleContexts. The original method remains but is now deprecated.
* Added [SourceSectionFilter#includes](http://www.graalvm.org/truffle/javadoc/com/oracle/truffle/api/instrumentation/SourceSectionFilter.html#includes-com.oracle.truffle.api.nodes.Node-)
* Deprecating `FrameSlot#getKind` and `FrameSlot#setKind` in favor of `FrameDescriptor#getFrameSlotKind` and `FrameDescriptor#setFrameSlotKind`.
* The `FrameDescriptor` is now thread-safe from the moment it is first passed to a RootNode constructor.
  * The list returned by [FrameDescriptor#getSlots](http://www.graalvm.org/truffle/javadoc/com/oracle/truffle/api/frame/FrameDescriptor.html#getSlots--) no longer reflects future changes in the FrameDescriptor. This is an incompatible change.
  * The set returned by [FrameDescriptor#getIdentifiers](http://www.graalvm.org/truffle/javadoc/com/oracle/truffle/api/frame/FrameDescriptor.html#getIdentifiers--) no longer reflects future changes in the FrameDescriptor. This is an incompatible change.
* Added [LanguageInfo#isInteractive](http://www.graalvm.org/truffle/javadoc/com/oracle/truffle/api/nodes/LanguageInfo.html#isInteractive--)
* Added [DebugStackFrame#getLanguage](http://www.graalvm.org/truffle/javadoc/com/oracle/truffle/api/debug/DebugStackFrame.html#getLanguage--)

## Version 1.0.0 RC3

* Removed deprecated ResultVerifier.getDefaultResultVerfier.
* Deprecated `com.oracle.truffle.api.frame.FrameDescriptor.shallowCopy` and `com.oracle.truffle.api.frame.FrameSlot.getFrameDescriptor`
* Added [DebugValue#set](http://www.graalvm.org/truffle/javadoc/com/oracle/truffle/api/debug/DebugValue.html#set-java.lang.Object-) to set primitive values to a debug value.
* Added support for [logging](http://www.graalvm.org/truffle/javadoc/com/oracle/truffle/api/TruffleLogger.html) in Truffle languages and instruments.

## Version 1.0.0 RC2

* Added notification when [multiple language contexts](http://www.graalvm.org/truffle/javadoc/com/oracle/truffle/api/TruffleLanguage.html#initializeMultiContext--) were created for a language instance. Allows languages to invalidate assumptions only valid with a single context. Returning true also allows to enable caching of ASTs per language and not only per context.
* Added [asBoxedGuestValue](http://www.graalvm.org/truffle/javadoc/com/oracle/truffle/api/TruffleLanguage.Env.html#asBoxedGuestValue-java.lang.Object-) method that allows to expose host members for primitive interop values.
* Added default value `"inherit"` to [TruffleLanguage.Registration#version](http://www.graalvm.org/truffle/javadoc/com/oracle/truffle/api/TruffleLanguage.Registration.html#version--) which makes the language to inherit version from [Engine#getVersion](http://www.graalvm.org/truffle/javadoc/org/graalvm/polyglot/Engine.html#getVersion--).
* Changed default value of [TruffleInstrument.Registration#version](http://www.graalvm.org/truffle/javadoc/com/oracle/truffle/api/TruffleInstrument.Registration.html#version--) from `""` to `"inherit"` which makes the instrument to inherit version from [Engine#getVersion](http://www.graalvm.org/truffle/javadoc/org/graalvm/polyglot/Engine.html#getVersion--). An instrument previously not specifying any version will newly get version from Engine.
* Added new annotation @IncomingConverter and @OutgoingConverter to declare methods for [generated wrappers](http://www.graalvm.org/truffle/javadoc/com/oracle/truffle/api/instrumentation/GenerateWrapper.html) that allow to convert values when they are exposed to or introduced by the instrumentation framework.
* The documentation of [FrameDescriptor#getSize](http://www.graalvm.org/truffle/javadoc/com/oracle/truffle/api/frame/FrameDescriptor.html#getSize--) clarifies that it returns the size of an array which is needed for storing all the slots in it using their `FrameSlot#getIndex()` as a position in the array. (The number may be bigger than the number of slots, if some slots are removed.)
* Added an `InstrumentExceptionsAreThrown` engine option to propagate exceptions thrown by instruments.
* Added [Instrumenter.visitLoadedSourceSections](http://www.graalvm.org/truffle/javadoc/com/oracle/truffle/api/instrumentation/Instrumenter.html#visitLoadedSourceSections-com.oracle.truffle.api.instrumentation.SourceSectionFilter-com.oracle.truffle.api.instrumentation.LoadSourceSectionListener-) to be notified about loaded source sections that corresponds to a filter.
* Added [DebugValue#canExecute](http://www.graalvm.org/truffle/javadoc/com/oracle/truffle/api/debug/DebugValue.html#canExecute--) to distinguish executable values and [DebugValue#getProperty](http://www.graalvm.org/truffle/javadoc/com/oracle/truffle/api/debug/DebugValue.html#getProperty-java.lang.String-) to get a property value by its name.
* Removed deprecated `TruffleLanguage.Env.lookupSymbol` method.
* All Truffle source objects are now automatically weakly internalized when created using the source builder. The source builder will now return the same instance for every source where it was previously just equal.
* Added `Source.Builder.cached(boolean)` and `Source.isCached()` to configure caching behavior by source.
* Removed deprecated `Source.getCode()` and `SourceSection.getCode`.

## Version 1.0.0 RC1

* As announced in 0.27 all classes in package com.oracle.truffle.api.vm are now deprecated.
	* Deprecated all classes in com.oracle.truffle.api.vm. Replacements can be found in the org.graalvm.polyglot package.
	* Deprecated all classes in com.oracle.truffle.api.interop.java. Replacements for embedders can be found in org.graalvm.polyglot. Replacements for language implementations can be found in TruffleLanguage.Env. See deprecated documentation on the individual methods for details.
	* Deprecated TruffleTCK. Use the [new TCK](https://github.com/oracle/graal/blob/master/truffle/docs/TCK.md) instead.
	* Deprecated Debugger#find(PolyglotEngine)
	* Added Debugger#find(TruffleInstrument.Env) and Debugger#find(Engine)
* Added [FileSystem](http://www.graalvm.org/truffle/javadoc/org/graalvm/polyglot/io/FileSystem.html) SPI to allow embedder to virtualize TruffleLanguage Input/Output operations.
* Added [EventContext.lookupExecutionEventNodes](http://www.graalvm.org/truffle/javadoc/com/oracle/truffle/api/instrumentation/EventContext.html#lookupExecutionEventNodes-java.util.Collection-) to lookup all execution event nodes created by the bindings at the source location.
* Added `TruffleLanguage#getLanguageHome` to return the language directory in the GraalVM distribution or the location of the language Jar file.
* Added [TryBlockTag](http://www.graalvm.org/truffle/javadoc/com/oracle/truffle/api/instrumentation/StandardTags.TryBlockTag.html) as a new standard tag to mark program locations to be considered as try blocks, that are followed by a catch.
* Added [DebugException](http://www.graalvm.org/truffle/javadoc/com/oracle/truffle/api/debug/DebugException.html), debugger methods that execute guest language code throws that exception and it's possible to [create exception breakpoints](http://www.graalvm.org/truffle/javadoc/com/oracle/truffle/api/debug/Breakpoint.html#newExceptionBuilder-boolean-boolean-) that suspend when guest language exception occurs.
* Added [DebugStackTraceElement](http://www.graalvm.org/truffle/javadoc/com/oracle/truffle/api/debug/DebugStackTraceElement.html) as a representation of exception stack trace.
* Added [Breakpoint.Kind](http://www.graalvm.org/truffle/javadoc/com/oracle/truffle/api/debug/Breakpoint.Kind.html) to distinguish different breakpoint kinds.
* Added [ResultVerifier.getDefaultResultVerifier](http://www.graalvm.org/truffle/javadoc/org/graalvm/polyglot/tck/ResultVerifier.html#getDefaultResultVerifier--).
* Added [addToHostClassPath](http://www.graalvm.org/truffle/javadoc/com/oracle/truffle/api/TruffleLanguage.Env.html#addToHostClassPath-com.oracle.truffle.api.TruffleFile-) method that can be used to allow guest language users to add to the host class path.
* Added new permission TruffleLanguage.Env#isNativeAccessAllowed to control access to the Truffle NFI.
* Changed default permissions in language launchers to full access. The embedding API still defaults to restricted access.
* Added [TruffleInstrument.onFinalize](http://www.graalvm.org/truffle/javadoc/com/oracle/truffle/api/instrumentation/TruffleInstrument.html#onFinalize-com.oracle.truffle.api.instrumentation.TruffleInstrument.Env-) that can be overridden to be notified about closing of Engine, while still having access to other instruments.
* Deprecated `TraceASTJSON` option and related APIs.

## Version 0.33

* This release contains major changes to the instrumentation framework.
	* Deprecated @[Instrumentable](http://www.graalvm.org/truffle/javadoc/com/oracle/truffle/api/instrumentation/Instrumentable.html) and replaced it with [InstrumentableNode](http://www.graalvm.org/truffle/javadoc/com/oracle/truffle/api/instrumentation/InstrumentableNode.html). Please see [InstrumentableNode](http://www.graalvm.org/truffle/javadoc/com/oracle/truffle/api/instrumentation/InstrumentableNode.html) on how to specify instrumentable nodes in 0.32.
	* Added @[GenerateWrapper](http://www.graalvm.org/truffle/javadoc/com/oracle/truffle/api/instrumentation/GenerateWrapper.html) for automatic wrapper generation.
	* Added a [standard expression tag](http://www.graalvm.org/truffle/javadoc/com/oracle/truffle/api/instrumentation/StandardTags.ExpressionTag.html), that allows languages to expose expressions for tools to use.
	* Added the ability to listen to [input values](http://www.graalvm.org/truffle/javadoc/com/oracle/truffle/api/instrumentation/ExecutionEventNode.html#onInputValue-com.oracle.truffle.api.frame.VirtualFrame-com.oracle.truffle.api.instrumentation.EventContext-int-java.lang.Object-) of instrumentable child nodes by specifying [input filters](http://www.graalvm.org/truffle/javadoc/com/oracle/truffle/api/instrumentation/Instrumenter.html#attachExecutionEventFactory-com.oracle.truffle.api.instrumentation.SourceSectionFilter-com.oracle.truffle.api.instrumentation.SourceSectionFilter-T-).
	* Added the the ability to [save](http://www.graalvm.org/truffle/javadoc/com/oracle/truffle/api/instrumentation/ExecutionEventNode.html#saveInputValue-com.oracle.truffle.api.frame.VirtualFrame-int-java.lang.Object-) and [load](http://www.graalvm.org/truffle/javadoc/com/oracle/truffle/api/instrumentation/ExecutionEventNode.html#getSavedInputValues-com.oracle.truffle.api.frame.VirtualFrame-) instrumentable child input values in ExecutionEventNode subclasses.
	* Renamed Instrumenter#attachListener/Factory to Instrumenter#attachExecutionEventListener/Factory. (jackpot rule available)
	* Automatic instrumentation [wrapper generation](http://www.graalvm.org/truffle/javadoc/com/oracle/truffle/api/instrumentation/GenerateWrpper.html) now delegates non execute abstract methods to the delegate node.
	* Added a [Tag](http://www.graalvm.org/truffle/javadoc/com/oracle/truffle/api/instrumentation/Tag.html) base class now required to be used by all tags.
	* Added [tag identifiers](http://www.graalvm.org/truffle/javadoc/com/oracle/truffle/api/instrumentation/Tag.Identifier.html) to allow the [lookup](http://www.graalvm.org/truffle/javadoc/com/oracle/truffle/api/instrumentation/Tag.html#findProvidedTag-com.oracle.truffle.api.nodes.LanguageInfo-java.lang.String-) of language specific tags in tools without compile time dependency to the languguage.
	* Added assertions to verify that instrumentable nodes that are annotated with a standard tag return a source section if their root node returns a source section.
	* Added assertions to verify that execution events always return interop values.
	* Added the ability for instrumentable nodes to a expose a [node object](http://www.graalvm.org/truffle/javadoc/com/oracle/truffle/api//instrumentation/InstrumentableNode.html#getNodeObject--). This object is intended to contain language specific properties of the node.
* Added expression-stepping into debugger APIs. To support debugging of both statements and expressions, following changes were made:
	* Added [SourceElement](http://www.graalvm.org/truffle/javadoc/com/oracle/truffle/api/debug/SourceElement.html) enum to provide a list of source syntax elements known to the debugger.
	* Added [StepConfig](http://www.graalvm.org/truffle/javadoc/com/oracle/truffle/api/debug/StepConfig.html) class to represent a debugger step configuration.
	* Added [Debugger.startSession()](http://www.graalvm.org/truffle/javadoc/com/oracle/truffle/api/debug/Debugger.html#startSession-com.oracle.truffle.api.debug.SuspendedCallback-com.oracle.truffle.api.debug.SourceElement...-) accepting a list of source elments to enable stepping on them.
	* Added [Breakpoint.Builder.sourceElements](http://www.graalvm.org/truffle/javadoc/com/oracle/truffle/api/debug/Breakpoint.Builder.html#sourceElements-com.oracle.truffle.api.debug.SourceElement...-) to specify which source elements will the breakpoint adhere to.
	* Added [SuspendedEvent.getInputValues](http://www.graalvm.org/truffle/javadoc/com/oracle/truffle/api/debug/SuspendedEvent.html#getInputValues--) to get possible input values of the current source element.
	* Removed deprecated methods on [SuspendedEvent](http://www.graalvm.org/truffle/javadoc/com/oracle/truffle/api/debug/SuspendedEvent.html).
* Added column filters on [SourceSectionFilter.Builder](http://www.graalvm.org/truffle/javadoc/com/oracle/truffle/api/instrumentation/SourceSectionFilter.Builder.html) and [Breakpoint.Builder](http://www.graalvm.org/truffle/javadoc/com/oracle/truffle/api/debug/Breakpoint.Builder.html).
* Added [Instrumenter.attachExecuteSourceListener](http://www.graalvm.org/truffle/javadoc/com/oracle/truffle/api/instrumentation/Instrumenter.html#attachExecuteSourceListener-com.oracle.truffle.api.instrumentation.SourceFilter-T-boolean-) to be able to [listen](http://www.graalvm.org/truffle/javadoc/com/oracle/truffle/api/instrumentation/ExecuteSourceListener.html) on [source execution events](http://www.graalvm.org/truffle/javadoc/javadoc/com/oracle/truffle/api/instrumentation/ExecuteSourceEvent.html).
* Added [InstrumentableNode.findNearestNodeAt](http://www.graalvm.org/truffle/javadoc/com/oracle/truffle/api/instrumentation/InstrumentableNode.html#findNearestNodeAt-int-java.util.Set-) to be able to find the nearest tagged node to the given source character index. This is used to auto-correct breakpoint locations.
* Added [Breakpoint.ResolveListener](http://www.graalvm.org/truffle/javadoc/com/oracle/truffle/api/debug/Breakpoint.ResolveListener.html) to listen on breakpoint location resolution. Breakpoints are now resolved after the source is to be executed for the first time and breakpoint location is adjusted to match the nearest instrumentable node.
* Added new DSL annotation @[Executed](http://www.graalvm.org/truffle/javadoc/com/oracle/truffle/api/dsl/Executed.html) that allows to manually specify executed node fields.
* The Truffle Node traversal order was slightly changed to always respect field declaration order (super class before sub class).
* The [Assumption](http://www.graalvm.org/truffle/javadoc/com/oracle/truffle/api/Assumption.html) interface has an additional override for the `invalidate` method to provide a message for debugging purposes.
* Deprecated `KeyInfo.Builder`. Use bitwise constants in the KeyInfo class instead. Introduced new flag KeyInfo.INSERTABLE to indicate that a key can be inserted at a particular location, but it does not yet exist.
* Deprecated `TruffleLanguage#getLanguageGlobal`, implement [top scopes](http://www.graalvm.org/truffle/javadoc/com/oracle/truffle/api/instrumentation/TruffleInstrument.Env.html#findTopScopes-java.lang.String-) instead.
* Deprecated `TruffleLanguage#findExportedSymbol`, use the [polyglot bindings](http://www.graalvm.org/truffle/javadoc/com/oracle/truffle/api/TruffleLanguage.Env.html#getPolyglotBindings--) TruffleLanguage.Env for exporting symbols into the polyglot scope explicitely. The polyglot scope no longer supports implicit exports, they should be exposed using [top scopes](http://www.graalvm.org/truffle/javadoc/com/oracle/truffle/api/instrumentation/TruffleInstrument.Env.html#findTopScopes-java.lang.String-) instead.
* Remove deprecated `TruffleInstrument#describeOptions` and TruffleLanguage#describeOptions
* Remove deprecated `TruffleLanguage.Env#lookupSymbol` without replacement.
* Remove deprecated `TruffleLanguage.Env#importSymbols`, use the polyglot bindings instead.
* Removed deprecated APIs and public debug classes in truffle.api.object and truffle.object packages, respectively.
* Removed internal truffle.object package from javadoc.
* Added the compiler directive [castExact](http://www.graalvm.org/truffle/javadoc/com/oracle/truffle/api/CompilerDirectives.html#castExact-java.lang.Object-java.lang.Class-).
* Added skipped exception types: `IndexOutOfBoundsException`, `BufferOverflowException`, and `BufferUnderflowException`.
* Introduced support for the experimental automated monomorphization feature:
    * The [Node.reportPolymorphicSpecialize](http://www.graalvm.org/truffle/javadoc/com/oracle/truffle/api/nodes/Node.html#reportPolymorphicSpecialize) method which notifies the runtime that a node has specialized to a more polymorphic state.
    * The [ReportPolymorphism](http://www.graalvm.org/truffle/javadoc/com/oracle/truffle/api/dsl/ReportPolymorphism.html) and [ReportPolymorphism.Exclude](http://www.graalvm.org/truffle/javadoc/com/oracle/truffle/api/dsl/ReportPolymorphism.Exclude.html) annotations which the DSL uses to generate (or not generate) calls to [Node.reportPolymorphicSpecialize](http://www.graalvm.org/truffle/javadoc/com/oracle/truffle/api/nodes/Node.html#reportPolymorphicSpecialize--).
* Added `TruffleException.getSourceLocation()` for syntax errors which don't have a `Node`.
* Changed member lookup on `Class` host objects (as obtained by e.g. `obj.getClass()`) to expose `Class` instance members, while `TruffleLanguage.Env.lookupHostSymbol(String)` returns a companion object providing the static members of the class and serving as a constructor.



## Version 0.32

* Added [SuspendAnchor](http://www.graalvm.org/truffle/javadoc/com/oracle/truffle/api/debug/SuspendAnchor.html) enum class that describes where, within a guest language source section, the suspend position is and [Breakpoint.Builder.suspendAnchor()](http://www.graalvm.org/truffle/javadoc/com/oracle/truffle/api/debug/Breakpoint.Builder.html#suspendAnchor-com.oracle.truffle.api.debug.SuspendAnchor-) to be able to break before or after the source section.
* Deprecated `SuspendedEvent.isHaltedBefore()`, [SuspendedEvent.getSuspendAnchor()](http://www.graalvm.org/truffle/javadoc/com/oracle/truffle/api/debug/SuspendedEvent.html#getSuspendAnchor--) is to be used instead.
* Added new interop message [REMOVE](http://www.graalvm.org/truffle/javadoc/com/oracle/truffle/api/interop/Message.html#REMOVE) with the appropriate foreign access methods [ForeignAccess.sendRemove](http://www.graalvm.org/truffle/javadoc/com/oracle/truffle/api/interop/ForeignAccess.html#sendRemove-com.oracle.truffle.api.nodes.Node-com.oracle.truffle.api.interop.TruffleObject-java.lang.Object-) and [KeyInfo.isRemovable flag](http://www.graalvm.org/truffle/javadoc/com/oracle/truffle/api/interop/KeyInfo.html#isRemovable-int-).
* Added [SourceFilter](http://www.graalvm.org/truffle/javadoc/com/oracle/truffle/api/instrumentation/SourceFilter.html) for source-only based filtering in instrumentation.
* Changed semantics of [UnexpectedResultException](http://www.graalvm.org/truffle/javadoc/com/oracle/truffle/api/nodes/UnexpectedResultException.html) when used in [Specialization#rewriteOn](http://www.graalvm.org/truffle/javadoc/com/oracle/truffle/api/dsl/Specialization.html#rewriteOn--) to indicate that a result is already available and no other specialization methods need to be invoked in Truffle DSL.

## Version 0.31

* Removed deprecated `com.oracle.truffle.api.source.LineLocation` class.
* Added `RootNode#isCaptureFramesForTrace()` to allow subclasses to configure capturing of frames in `TruffleException` instances and `TruffleStackTraceElement#getFrame()` to access the captured frames.
* [MaterializedFrame](http://www.graalvm.org/truffle/javadoc/com/oracle/truffle/api/frame/MaterializedFrame.html) changed to extend [VirtualFrame](http://www.graalvm.org/truffle/javadoc/com/oracle/truffle/api/frame/VirtualFrame.html), to be able to call methods taking `VirtualFrame` from behind Truffle boundary.
* Added [ExecutableNode](http://www.graalvm.org/truffle/javadoc/com/oracle/truffle/api/nodes/ExecutableNode.html), [TruffleLanguage.parse(InlineParsingRequest)](http://www.graalvm.org/truffle/javadoc/com/oracle/truffle/api/TruffleLanguage.html#parse-com.oracle.truffle.api.TruffleLanguage.InlineParsingRequest-) and [TruffleInstrument.Env.parseInline](http://www.graalvm.org/truffle/javadoc/com/oracle/truffle/api/instrumentation/TruffleInstrument.Env.html#parseInline-com.oracle.truffle.api.source.Source-com.oracle.truffle.api.nodes.Node-com.oracle.truffle.api.frame.MaterializedFrame-) to parse an inline code snippet at the provided location and produce an AST fragment that can be executed using frames valid at the provided location. `ParsingRequest.getLocation()` and `ParsingRequest.getFrame()` methods were deprecated in favor of `InlineParsingRequest`, `EventContext.parseInContext()` was deprecated in favor of `TruffleInstrument.Env.parseInline()`.
* [RootNode](http://www.graalvm.org/truffle/javadoc/com/oracle/truffle/api/nodes/RootNode.html) now extends [ExecutableNode](http://www.graalvm.org/truffle/javadoc/com/oracle/truffle/api/nodes/ExecutableNode.html).
* Removed deprecated methods `TruffleLanguage.parse(Source, Node, String...)` and `TruffleLanguage.evalInContext(Source, Node, MaterializedFrame)` and constructor `RootNode(Class, SourceSection, FrameDescriptor)`.
* Java Interop now wraps exceptions thrown by Java method invocations in host exceptions.
* Added [JavaInterop.isHostException](http://www.graalvm.org/truffle/javadoc/com/oracle/truffle/api/interop/java/JavaInterop.html#isHostException-java.lang.Throwable-) and [JavaInterop.asHostException](http://www.graalvm.org/truffle/javadoc/com/oracle/truffle/api/interop/java/JavaInterop.html#asHostException-java.lang.Throwable-) to identify and unwrap host exceptions, respectively.
* Added support for `TruffleLanguage` context pre-initialization in the native image. To support context pre-initialization a language has to implement the [patchContext](http://www.graalvm.org/truffle/javadoc/com/oracle/truffle/api/TruffleLanguage#patchContext-C-com.oracle.truffle.api.TruffleLanguage.Env-) method.
* The profiler infrastructure (`CPUSampler`, `CPUTracer` and `MemoryTracer`) moved to a new tools suite.
* Added [LanguageInfo.isInternal](http://www.graalvm.org/truffle/javadoc/com/oracle/truffle/api/nodes/LanguageInfo.html#isInternal--)
* Removed special Java interop support for `java.util.Map`.
* Added a mechanism to unwind execution nodes in instrumentation by [EventContext.createUnwind](http://www.graalvm.org/truffle/javadoc/com/oracle/truffle/api/instrumentation/EventContext.html#createUnwind-java.lang.Object-), [ExecutionEventListener.onUnwind](http://www.graalvm.org/truffle/javadoc/com/oracle/truffle/api/instrumentation/ExecutionEventListener.html#onUnwind-com.oracle.truffle.api.instrumentation.EventContext-com.oracle.truffle.api.frame.VirtualFrame-java.lang.Object-), [ExecutionEventNode.onUnwind](http://www.graalvm.org/truffle/javadoc/com/oracle/truffle/api/instrumentation/ExecutionEventNode.html#onUnwind-com.oracle.truffle.api.frame.VirtualFrame-java.lang.Object-) and [ProbeNode.onReturnExceptionalOrUnwind](http://www.graalvm.org/truffle/javadoc/com/oracle/truffle/api/instrumentation/ProbeNode.html#onReturnExceptionalOrUnwind-com.oracle.truffle.api.frame.VirtualFrame-java.lang.Throwable-boolean-). [ProbeNode.UNWIND_ACTION_REENTER](http://www.graalvm.org/truffle/javadoc/com/oracle/truffle/api/instrumentation/ProbeNode.html#UNWIND_ACTION_REENTER) constant added.
* Deprecated `ProbeNode.onReturnExceptional()` in favor of `ProbeNode.onReturnExceptionalOrUnwind()`.
* The wrapper node specification has changed, see [ProbeNode](http://www.graalvm.org/truffle/javadoc/com/oracle/truffle/api/instrumentation/ProbeNode.html). If the annotation processor is used (`@Instrumentable` annotation) then just a recompile is required. Manually written wrappers need to be updated.
* Added [SuspendedEvent.prepareUnwindFrame](http://www.graalvm.org/truffle/javadoc/com/oracle/truffle/api/debug/SuspendedEvent.html#prepareUnwindFrame-com.oracle.truffle.api.debug.DebugStackFrame-) to unwind frame(s) during debugging.
* Added [DebuggerTester](http://www.graalvm.org/truffle/javadoc/com/oracle/truffle/api/debug/DebuggerTester.html#DebuggerTester-org.graalvm.polyglot.Context.Builder-) constructor that takes `Context.Builder`.
* Removed deprecated [DebuggerTester](http://www.graalvm.org/truffle/javadoc/com/oracle/truffle/api/debug/DebuggerTester.html) constructor that takes the legacy `PolyglotEngine.Builder`.
* Removed deprecated methods in `JavaInterop`: `isNull`, `isArray`, `isBoxed`, `unbox`, `getKeyInfo`.
* Disallowed `null` as `FrameSlot` identifier.
* Removed deprecated `FrameSlot` constructor and `FrameDescriptor.create` methods.
* Changed the behavior of exception handling (TruffleException) to capture stack frames lazily

## Version 0.30

* Truffle languages are being [finalized](http://www.graalvm.org/truffle/javadoc/com/oracle/truffle/api/TruffleLanguage##finalizeContext-C-) before disposal. This allows languages to run code with all languages still in a valid state. It is no longer allowed to access other languages during language disposal.
* Truffle languages can now declare dependent languages. This allows to take influence on the disposal order.
* All classes of the [com.oracle.truffle.api.metadata](http://www.graalvm.org/truffle/javadoc/com/oracle/truffle/api/metadata/package-summary.html) package were deprecated. As a replacement use [Scope](http://www.graalvm.org/truffle/javadoc/com/oracle/truffle/api/Scope.html), [TruffleLanguage.findLocalScopes](http://www.graalvm.org/truffle/javadoc/com/oracle/truffle/api/TruffleLanguage.html#findLocalScopes-C-com.oracle.truffle.api.nodes.Node-com.oracle.truffle.api.frame.Frame-) and [TruffleInstrument.Env.findLocalScopes](http://www.graalvm.org/truffle/javadoc/com/oracle/truffle/api/instrumentation/TruffleInstrument.Env.html#findLocalScopes-com.oracle.truffle.api.nodes.Node-com.oracle.truffle.api.frame.Frame-) instead.
* Added the ability to access [top scopes](http://www.graalvm.org/truffle/javadoc/com/oracle/truffle/api/instrumentation/TruffleInstrument.Env.html#findTopScopes-java.lang.String-) of languages and [exported symbols](http://www.graalvm.org/truffle/javadoc/com/oracle/truffle/api/instrumentation/TruffleInstrument.Env.html#getExportedSymbols--) of the polyglot scope using the instrumentation API.
* Added the ability to access [top scopes](http://www.graalvm.org/truffle/javadoc/com/oracle/truffle/api/debug/DebuggerSession.html#getTopScope-java.lang.String-) and [exported symbols](http://www.graalvm.org/truffle/javadoc/com/oracle/truffle/api/debug/DebuggerSession.html#getExportedSymbols--) using the debugger API.
* Added the [and](graal/truffle/javadoc/com/oracle/truffle/api/instrumentation/SourceSectionFilter.Builder.html#and-com.oracle.truffle.api.instrumentation.SourceSectionFilter-) method to the [SourceSectionFilter Builder](http://www.graalvm.org/truffle/javadoc/com/oracle/truffle/api/instrumentation/SourceSectionFilter.Builder.html) which allows composing filters.
* Added the new profiler infrastructure, including the [CPU sampler](http://www.graalvm.org/truffle/javadoc/com/oracle/truffle/tools/profiler/CPUSampler.html), [CPU tracer](http://www.graalvm.org/truffle/javadoc/com/oracle/truffle/tools/profiler/CPUTracer.html) and an experimental [Memory tracer](http://www.graalvm.org/truffle/javadoc/com/oracle/truffle/tools/profiler/MemoryTracer.html).
* Added a new [TCK SPI](https://github.com/graalvm/graal/blob/master/truffle/docs/TCK.md) based on the org.graalvm.polyglot API to test a language inter-operability. To test the language inter-operability implement the [LanguageProvider](http://www.graalvm.org/truffle/javadoc/org/graalvm/polyglot/tck/LanguageProvider.html).
* Removed all deprecated API in com.oracle.truffle.api.dsl.
* New interop messages [HAS_KEYS](http://www.graalvm.org/truffle/javadoc/com/oracle/truffle/api/interop/Message.html#HAS_KEYS) and [IS_INSTANTIABLE](http://www.graalvm.org/truffle/javadoc/com/oracle/truffle/api/interop/Message.html#IS_INSTANTIABLE) added, with the appropriate foreign access methods [ForeignAccess.sendHasKeys](http://www.graalvm.org/truffle/javadoc/com/oracle/truffle/api/interop/ForeignAccess.html#sendHasKeys-com.oracle.truffle.api.nodes.Node-com.oracle.truffle.api.interop.TruffleObject-) and [ForeignAccess.sendIsInstantiable](http://www.graalvm.org/truffle/javadoc/com/oracle/truffle/api/interop/ForeignAccess.html#sendIsInstantiable-com.oracle.truffle.api.nodes.Node-com.oracle.truffle.api.interop.TruffleObject-).
* New interop foreign access factory [ForeignAccess.StandardFactory](http://www.graalvm.org/truffle/javadoc/com/oracle/truffle/api/interop/ForeignAccess.StandardFactory.html) replaces the version-specific factories, the deprecated ForeignAccess.Factory10 and ForeignAccess.Factory18 were removed, ForeignAccess.Factory26 was deprecated.
* [@MessageResolution](http://www.graalvm.org/truffle/javadoc/com/oracle/truffle/api/interop/MessageResolution.html) automatically applies default value to boolean HAS/IS messages depending on presence of message handlers of corresponding messages.
* Added instrumentation API for listening on contexts and threads changes: [Instrumenter.attachContextsListener](http://www.graalvm.org/truffle/javadoc/com/oracle/truffle/api/instrumentation/Instrumenter.html#attachContextsListener-T-boolean-), [ContextsListener](http://www.graalvm.org/truffle/javadoc/com/oracle/truffle/api/instrumentation/ContextsListener.html), [Instrumenter.attachThreadsListener](http://www.graalvm.org/truffle/javadoc/com/oracle/truffle/api/instrumentation/Instrumenter.html#attachThreadsListener-T-boolean-) and [ThreadsListener](http://www.graalvm.org/truffle/javadoc/com/oracle/truffle/api/instrumentation/ThreadsListener.html).
* Added debugger representation of a context [DebugContext](http://www.graalvm.org/truffle/javadoc/com/oracle/truffle/api/debug/DebugContext.html) and API for listening on contexts and threads changes: [DebuggerSession.setContextsListener](http://www.graalvm.org/truffle/javadoc/com/oracle/truffle/api/debug/DebuggerSession.html#setContextsListener-com.oracle.truffle.api.debug.DebugContextsListener-boolean-), [DebugContextsListener](http://www.graalvm.org/truffle/javadoc/com/oracle/truffle/api/debug/DebugContextsListener.html), [DebuggerSession.setThreadsListener](http://www.graalvm.org/truffle/javadoc/com/oracle/truffle/api/debug/DebuggerSession.html#setThreadsListener-com.oracle.truffle.api.debug.DebugThreadsListener-boolean-) and [DebugThreadsListener](http://www.graalvm.org/truffle/javadoc/com/oracle/truffle/api/debug/DebugThreadsListener.html).
* Added [TruffleContext.getParent](http://www.graalvm.org/truffle/javadoc/com/oracle/truffle/api/TruffleContext.html#getParent--) to provide the hierarchy of inner contexts.
* Added [TruffleLanguage.Env.getContext](http://www.graalvm.org/truffle/javadoc/com/oracle/truffle/api/TruffleLanguage.Env.html#getContext--) for use by language implementations to obtain the environment's polyglot context.

## Version 0.29

* [SourceSectionFilter.Builder.includeInternal](http://www.graalvm.org/truffle/javadoc/com/oracle/truffle/api/instrumentation/SourceSectionFilter.Builder.html#includeInternal-boolean-) added to be able to exclude internal code from instrumentation.
* Debugger step filtering is extended with [include of internal code](http://www.graalvm.org/truffle/javadoc/com/oracle/truffle/api/debug/SuspensionFilter.Builder.html#includeInternal-boolean-) and [source filter](http://www.graalvm.org/truffle/javadoc/com/oracle/truffle/api/debug/SuspensionFilter.Builder.html#sourceIs-java.util.function.Predicate-). By default, debugger now does not step into internal code, unless a step filter that is set to include internal code is applied.
* [DebugScope.getSourceSection](http://www.graalvm.org/truffle/javadoc/com/oracle/truffle/api/debug/DebugScope.html#getSourceSection--) added to provide source section of a scope.

## Version 0.28
4-Oct-2017

* Truffle languages may support [access](http://www.graalvm.org/truffle/javadoc/com/oracle/truffle/api/TruffleLanguage.html#isThreadAccessAllowed-java.lang.Thread-boolean-) to contexts from multiple threads at the same time. By default the language supports only single-threaded access.
* Languages now need to use the language environment to [create](http://www.graalvm.org/truffle/javadoc/com/oracle/truffle/api/TruffleLanguage.Env.html#createThread-java.lang.Runnable-) new threads for a context. Creating Threads using the java.lang.Thread constructor is no longer allowed and will be blocked in the next release.
* Added `JavaInterop.isJavaObject(Object)` method overload.
* Deprecated helper methods in `JavaInterop`: `isNull`, `isArray`, `isBoxed`, `unbox`, `getKeyInfo`. [ForeignAccess](http://www.graalvm.org/truffle/javadoc/com/oracle/truffle/api/interop/ForeignAccess.html) already provides equivalent methods: `sendIsNull`, `sendIsArray`, `sendIsBoxed`, `sendUnbox`, `sendKeyInfo`, respectively.
* Deprecated all String based API in Source and SourceSection and replaced it with CharSequence based APIs. Automated migration with Jackpot rules is available (run `mx jackpot --apply`).
* Added [Source.Builder.language](http://www.graalvm.org/truffle/javadoc/com/oracle/truffle/api/source/Source.Builder.html#language-java.lang.String-) and [Source.getLanguage](http://www.graalvm.org/truffle/javadoc/com/oracle/truffle/api/source/Source.html#getLanguage--) to be able to set/get source langauge in addition to MIME type.
* Added the [inCompilationRoot](http://www.graalvm.org/truffle/javadoc/com/oracle/truffle/api/CompilerDirectives.html#inCompilationRoot--) compiler directive.
* Deprecated TruffleBoundary#throwsControlFlowException and introduced TruffleBoundary#transferToInterpreterOnException.

## Version 0.27
16-Aug-2017

* The Truffle API now depends on the Graal SDK jar to also be on the classpath.
* Added an implementation of org.graalvm.polyglot API in Truffle.
* API classes in com.oracle.truffe.api.vm package will soon be deprecated. Use the org.graalvm.polyglot API instead.
* Added [SourceSectionFilter.Builder](http://www.graalvm.org/truffle/javadoc/com/oracle/truffle/api/instrumentation/SourceSectionFilter.Builderhtml).`rootNameIs(Predicate<String>)` to filter for source sections based on the name of the RootNode.
* Added [AllocationReporter](http://www.graalvm.org/truffle/javadoc/com/oracle/truffle/api/instrumentation/AllocationReporter.html) as a service for guest languages to report allocation of guest language values.
* Added [Instrumenter.attachAllocationListener](http://www.graalvm.org/truffle/javadoc/com/oracle/truffle/api/instrumentation/Instrumenter.html#attachAllocationListener-com.oracle.truffle.api.instrumentation.AllocationEventFilter-T-), [AllocationEventFilter](http://www.graalvm.org/truffle/javadoc/com/oracle/truffle/api/instrumentation/AllocationEventFilter.html), [AllocationListener](http://www.graalvm.org/truffle/javadoc/com/oracle/truffle/api/instrumentation/AllocationListener.html) and [AllocationEvent](http://www.graalvm.org/truffle/javadoc/com/oracle/truffle/api/instrumentation/AllocationEvent.html) for profilers to be able to track creation and size of guest language values.
* Added [RootNode.getCurrentContext](http://www.graalvm.org/truffle/javadoc/com/oracle/truffle/api/nodes/RootNode.html), [TruffleLanguage.getCurrentLanguage(Class)](http://www.graalvm.org/truffle/javadoc/com/oracle/truffle/api/TruffleLanguage.html), [TruffleLanguage.getCurrentContext(Class)](http://www.graalvm.org/truffle/javadoc/com/oracle/truffle/api/TruffleLanguage.html) to allow static lookups of the language and context.
* Added an id property to [TruffleLanguage.Registration](http://www.graalvm.org/truffle/javadoc/com/oracle/truffle/api/TruffleLanguage.Registration#id) to specify a unique identifier for each language. If not specified getName().toLowerCase() will be used. The registration id will be mandatory in future releases.
* Added an internal property to [TruffleLanguage.Registration](http://www.graalvm.org/truffle/javadoc/com/oracle/truffle/api/TruffleLanguage.Registration#internal) to specify whether a language is intended for internal use only. For example the Truffle Native Function Interface is a language that should be used from other languages only.
* Added an internal property to [TruffleInstrument.Registration](http://www.graalvm.org/truffle/javadoc/com/oracle/truffle/api/instrumentation/TruffleInstrument.Registration#internal) to specify whether a internal is intended for internal use by other instruments or languages only.
* Added the ability to describe options for languages and instruments using [TruffleLanguage.getOptionDescriptors()](http://www.graalvm.org/truffle/javadoc/com/oracle/truffle/api/TruffleLanguage.html) and [TruffleInstrument.getOptionDescriptors](http://www.graalvm.org/truffle/javadoc/com/oracle/truffle/api/instrumentation/TruffleInstrument.html). User provided options are available to the language using TruffleLanguage.Env.getOptions() and TruffleInstrument.Env.getOptions().
* Added JavaInterop.isJavaObject(TruffleObject) and JavaInterop.asJavaObject(TruffleObject) to check and convert back to host language object from a TruffleObject.
* Added [TruffleException](http://www.graalvm.org/truffle/javadoc/com/oracle/truffle/api/TruffleException.html) to allow languages to throw standardized error information.
* [Guest language stack traces](http://www.graalvm.org/truffle/javadoc/com/oracle/truffle/api/TruffleStackTraceElement.html) are now collected automatically for each exception thrown and passed through a CallTarget.
* Added RootNode.isInternal to indicate if a RootNode is considered internal and should not be shown to the guest language programmer.
* Added TruffleLanguage.lookupSymbol to be implemented by languages to support language agnostic lookups in the top-most scope.
* Added TruffleLanguage.Env.getApplicationArguments() to access application arguments specified by the user.
* Added [@Option](http://www.graalvm.org/truffle/javadoc/com/oracle/truffle/api/Option.html) annotation to allow simple declaration of options in TruffleLanguage or TruffleInstrument subclasses.
* Added [TruffleLanguage.RunWithPolyglotRule](http://www.graalvm.org/truffle/javadoc/com/oracle/truffle/tck/TruffleRunner.RunWithPolyglotRule.html) JUnit rule to allow running unit tests in the context of a polyglot engine.
* Added implementationName property to [TruffleLanguage.Registration](http://www.graalvm.org/truffle/javadoc/com/oracle/truffle/api/TruffleLanguage.Registration#implementationName) to specify a human readable name of the language implementation name.
* Added TruffleLanguage.Env.lookupSymbol(String) to be used by other languages to support language lookups in their top-most scope.
* Added TruffleLanguage.Env.lookupHostSymbol(String) to be used by other languages to support language lookups from the host language.
* Added TruffleLanguage.Env.isHostLookupAllowed() to find out whether host lookup is generally allowed.
* Added Node#notifyInserted(Node) to notify the instrumentation framework about changes in the AST after the first execution.
* Added TruffleLanguage.Env.newContextBuilder() that allows guest languages to create inner language contexts/environments by returning TruffleContext instances.
* Added a concept of breakpoints shared accross sessions, associated with Debugger instance: [Debugger.install](http://www.graalvm.org/truffle/javadoc/com/oracle/truffle/api/debug/Debugger.html#install-com.oracle.truffle.api.debug.Breakpoint-), [Debugger.getBreakpoints](http://www.graalvm.org/truffle/javadoc/com/oracle/truffle/api/debug/Debugger.html#getBreakpoints--) and a possibility to listen on breakpoints changes: [Debugger.PROPERTY_BREAKPOINTS](http://www.graalvm.org/truffle/javadoc/com/oracle/truffle/api/debug/Debugger.html#PROPERTY_BREAKPOINTS), [Debugger.addPropertyChangeListener](http://www.graalvm.org/truffle/javadoc/com/oracle/truffle/api/debug/Debugger.html#addPropertyChangeListener-java.beans.PropertyChangeListener-) and [Debugger.removePropertyChangeListener](http://www.graalvm.org/truffle/javadoc/com/oracle/truffle/api/debug/Debugger.html#removePropertyChangeListener-java.beans.PropertyChangeListener-). [Breakpoint.isModifiable](http://www.graalvm.org/truffle/javadoc/com/oracle/truffle/api/debug/Breakpoint.html#isModifiable--) added to be able to distinguish the shared read-only copy of installed Breakpoints.
* [TruffleInstrument.Env.getLanguages()](http://www.graalvm.org/truffle/javadoc/com/oracle/truffle/api/instrumentation/TruffleInstrument.Env.html#getLanguages--) returns languages by their IDs instead of MIME types when the new polyglot API is used.
* Deprecated [ExactMath.addExact(int, int)](http://www.graalvm.org/truffle/javadoc/com/oracle/truffle/api/ExactMath.html#addExact-int-int-), [ExactMath.addExact(long, long)](http://www.graalvm.org/truffle/javadoc/com/oracle/truffle/api/ExactMath.html#addExact-long-long-), [ExactMath.subtractExact(int, int)](http://www.graalvm.org/truffle/javadoc/com/oracle/truffle/api/ExactMath.html#subtractExact-int-int-), [ExactMath.subtractExact(long, long)](http://www.graalvm.org/truffle/javadoc/com/oracle/truffle/api/ExactMath.html#subtractExact-long-long-), [ExactMath.multiplyExact(int, int)](http://www.graalvm.org/truffle/javadoc/com/oracle/truffle/api/ExactMath.html#multiplyExact-int-int-), [ExactMath.multiplyExact(long, long)](http://www.graalvm.org/truffle/javadoc/com/oracle/truffle/api/ExactMath.html#multiplyExact-long-long-). Users can replace these with java.lang.Math utilities of same method names.

## Version 0.26
18-May-2017

* Language can provide additional services and instruments can [look them up](http://www.graalvm.org/truffle/javadoc/com/oracle/truffle/api/instrumentation/TruffleInstrument.Env.html#lookup).
* Renamed `DebugValue.isWriteable` to [DebugValue.isWritable](http://www.graalvm.org/truffle/javadoc/com/oracle/truffle/api/debug/DebugValue.html#isWritable--) to fix spelling.
* [Breakpoint.setCondition](http://www.graalvm.org/truffle/javadoc/com/oracle/truffle/api/debug/Breakpoint.html#setCondition-java.lang.String-) does not throw the IOException any more.
* Added new message [Message.KEY_INFO](http://www.graalvm.org/truffle/javadoc/com/oracle/truffle/api/interop/Message.html#KEY_INFO), and an argument to [Message.KEYS](http://www.graalvm.org/truffle/javadoc/com/oracle/truffle/api/interop/Message.html#KEYS) specifying whether internal keys should be provided. The appropriate foreign access [ForeignAccess.sendKeyInfo](http://www.graalvm.org/truffle/javadoc/com/oracle/truffle/api/interop/ForeignAccess.html#sendKeyInfo-com.oracle.truffle.api.nodes.Node-com.oracle.truffle.api.interop.TruffleObject-java.lang.Object-), [ForeignAccess.sendKeys](http://www.graalvm.org/truffle/javadoc/com/oracle/truffle/api/interop/ForeignAccess.html#sendKeys-com.oracle.truffle.api.nodes.Node-com.oracle.truffle.api.interop.TruffleObject-boolean-) and a new factory [ForeignAccess.Factory26](http://www.graalvm.org/truffle/javadoc/com/oracle/truffle/api/interop/ForeignAccess.Factory26.html).
* A new [KeyInfo](http://www.graalvm.org/truffle/javadoc/com/oracle/truffle/api/interop/KeyInfo.html) utility class added to help with dealing with bit flags.
* Added new Java interop utility methods: [JavaInterop.getKeyInfo](http://www.graalvm.org/truffle/javadoc/com/oracle/truffle/api/interop/java/JavaInterop.html#getKeyInfo-com.oracle.truffle.api.interop.TruffleObject-java.lang.Object-) and [JavaInterop.getMapView](http://www.graalvm.org/truffle/javadoc/com/oracle/truffle/api/interop/java/JavaInterop.html#getMapView-java.util.Map-boolean-).
* Added [metadata](http://www.graalvm.org/truffle/javadoc/com/oracle/truffle/api/metadata/package-summary.html) package, intended for APIs related to guest language structure and consumed by tools.
* Added [ScopeProvider](http://www.graalvm.org/truffle/javadoc/com/oracle/truffle/api/metadata/ScopeProvider.html) to provide a hierarchy of scopes enclosing the given node. The scopes are expected to contain variables valid at the associated node.
* Added [Scope](http://www.graalvm.org/truffle/javadoc/com/oracle/truffle/api/metadata/Scope.html) for instruments to get a list of scopes enclosing the given node. The scopes contain variables valid at the provided node.
* Added [DebugScope](http://www.graalvm.org/truffle/javadoc/com/oracle/truffle/api/debug/DebugScope.html), [DebugStackFrame.getScope](http://www.graalvm.org/truffle/javadoc/com/oracle/truffle/api/debug/DebugStackFrame.html#getScope--) and [DebugValue.getScope](http://www.graalvm.org/truffle/javadoc/com/oracle/truffle/api/debug/DebugValue.html#getScope--) to allow debuggers to retrieve the scope information and associated variables.
* Deprecated [DebugStackFrame.iterator](http://www.graalvm.org/truffle/javadoc/com/oracle/truffle/api/debug/DebugStackFrame.html) and [DebugStackFrame.getValue](http://www.graalvm.org/truffle/javadoc/com/oracle/truffle/api/debug/DebugStackFrame.html), [DebugStackFrame.getScope](http://www.graalvm.org/truffle/javadoc/com/oracle/truffle/api/debug/DebugStackFrame.html#getScope--) is to be used instead.
* Added [Cached.dimensions()](http://www.graalvm.org/truffle/javadoc/com/oracle/truffle/api/dsl/Cached.html) to specify compilation finalness of cached arrays.
* [SuspendedEvent.prepareStepOut](http://www.graalvm.org/truffle/javadoc/com/oracle/truffle/api/debug/SuspendedEvent.html#prepareStepOut-int-) has a `stepCount` argument for consistency with other prepare methods. The no-argument method is deprecated.
* Multiple calls to `SuspendedEvent.prepare*()` methods accumulate the requests to create a composed action. This allows creation of debugging meta-actions.
* [JavaInterop.toJavaClass](http://www.graalvm.org/truffle/javadoc/com/oracle/truffle/api/interop/java/JavaInterop.html#toJavaClass) can find proper Java class for a wrapped object
* Added environment methods TruffleLanguage.Env.getLanguages(), TruffleLanguage.Env.getInstruments(), TruffleInstrument.Env.getLanguages(), TruffleInstrument.Env.getInstruments() that allows languages or instruments to inspect some basic information about other installed languages or instruments.
* Added lookup methods TruffleLanguage.Env.lookup(LanguageInfo, Class), TruffleLanguage.Env.lookup(InstrumentInfo, Class), TruffleInstrument.Env.lookup(LanguageInfo, Class) and TruffleInstrument.Env.lookup(InstrumentInfo, Class) that allows the exchange of services between instruments and languages.
* Added [EventContext.isLanguageContextInitialized](http://www.graalvm.org/truffle/javadoc/com/oracle/truffle/api/instrumentation/EventContext.html#isLanguageContextInitialized--) to be able to test language context initialization in instruments.
* Added [SuspensionFilter](http://www.graalvm.org/truffle/javadoc/com/oracle/truffle/api/debug/SuspensionFilter.html) class, [DebuggerSession.setSteppingFilter](http://www.graalvm.org/truffle/javadoc/com/oracle/truffle/api/debug/DebuggerSession.html#setSteppingFilter-com.oracle.truffle.api.debug.SuspensionFilter-) and [SuspendedEvent.isLanguageContextInitialized](http://www.graalvm.org/truffle/javadoc/com/oracle/truffle/api/debug/SuspendedEvent.html#isLanguageContextInitialized--) to be able to ignore language context initialization during debugging.

## Version 0.25
3-Apr-2017

* Added [Instrumenter.attachOutConsumer](http://www.graalvm.org/truffle/javadoc/com/oracle/truffle/api/instrumentation/Instrumenter.html#attachOutConsumer-T-) and [Instrumenter.attachErrConsumer](http://www.graalvm.org/truffle/javadoc/com/oracle/truffle/api/instrumentation/Instrumenter.html#attachErrConsumer-T-) to receive output from executions run in the associated PolyglotEngine.
* [JavaInterop.asTruffleObject](http://www.graalvm.org/truffle/javadoc/com/oracle/truffle/api/interop/java/JavaInterop.html#asTruffleObject-java.lang.Object-) lists methods as keys
* Deprecated `TypedObject` interface
* Added [PolyglotRuntime](http://www.graalvm.org/truffle/javadoc/com/oracle/truffle/api/vm/PolyglotRuntime.html) for global configuration and to allow engines share resources. The runtime of a PolyglotEngine can be configured using [PolyglotEngine](http://www.graalvm.org/truffle/javadoc/com/oracle/truffle/api/vm/PolyglotEngine.html)`.newBuilder().runtime(runtime).build()`.
* The `getInstruments()` method has been moved from the [PolyglotEngine](http://www.graalvm.org/truffle/javadoc/com/oracle/truffle/api/vm/PolyglotEngine.html) to [PolyglotRuntime](http://www.graalvm.org/truffle/javadoc/com/oracle/truffle/api/vm/PolyglotRuntime.html).
* [TruffleLanguage](http://www.graalvm.org/truffle/javadoc/com/oracle/truffle/api/TruffleLanguage.html) now requires a public default constructor instead of a singleton field named INSTANCE.
* [TruffleLanguage](http://www.graalvm.org/truffle/javadoc/com/oracle/truffle/api/TruffleLanguage.html) now requires a public no argument constructor instead of a singleton field named INSTANCE.
* The [TruffleLanguage](http://www.graalvm.org/truffle/javadoc/com/oracle/truffle/api/TruffleLanguage.html) instance can now be used to share code and assumptions between engine instances. See the TruffleLanguage javadoc for details.
* Added a new constructor to [RootNode](http://www.graalvm.org/truffle/javadoc/com/oracle/truffle/api/nodes/RootNode.html) with a [TruffleLanguage](http://www.graalvm.org/truffle/javadoc/com/oracle/truffle/api/TruffleLanguage.html) instance as argument. The current constructor was deprecated.  
* Added [RootNode.getLanguage(Class)](http://www.graalvm.org/truffle/javadoc/com/oracle/truffle/api/nodes/RootNode.html) to access the current language implementation instance.
* Added [RootNode.getLanguageInfo](http://www.graalvm.org/truffle/javadoc/com/oracle/truffle/api/nodes/RootNode.html) to access public information about the associated language.
* Added [TruffleLanguage.ContextReference](http://www.graalvm.org/truffle/javadoc/com/oracle/truffle/api/TruffleLanguage.html) class and [TruffleLanguage.getContextReference](http://www.graalvm.org/truffle/javadoc/com/oracle/truffle/api/TruffleLanguage.html).
* Added [Value.getMetaObject](http://www.graalvm.org/truffle/javadoc/com/oracle/truffle/api/vm/TruffleLanguage.html) and [Value.getSouceLocation](http://www.graalvm.org/truffle/javadoc/com/oracle/truffle/api/vm/TruffleLanguage.html)
* Deprecated [RootNode.getExecutionContext](http://www.graalvm.org/truffle/javadoc/com/oracle/truffle/api/nodes/RootNode.html)
* Deprecated [TruffleLanguage.createFindContextNode](http://www.graalvm.org/truffle/javadoc/com/oracle/truffle/api/TruffleLanguage.html) and [TruffleLanguage.findContext](http://www.graalvm.org/truffle/javadoc/com/oracle/truffle/api/TruffleLanguage.html).
* Deprecated [Node.getLanguage](http://www.graalvm.org/truffle/javadoc/com/oracle/truffle/api/nodes/Node.html).
* Deprecated [MessageResolution.language](http://www.graalvm.org/truffle/javadoc/com/oracle/truffle/api/nodes/Node.html) without replacement. (jackpot rule available)
* Deprecated [ExecutionContext](http://www.graalvm.org/truffle/javadoc/com/oracle/truffle/api/ExecutionContext.html), use RootNode#getCompilerOptions().
* Added [TruffleInstrument.Registration.services()](http://www.graalvm.org/truffle/javadoc/com/oracle/truffle/api/instrumentation/TruffleInstrument.Registration#services) to support declarative registration of services
* Deprecated internal class DSLOptions. Will be removed in the next release.
* Deprecated [Shape.getData()](http://www.graalvm.org/truffle/javadoc/com/oracle/truffle/api/object/Shape.html) and [ObjectType.createShapeData(Shape)](http://www.graalvm.org/truffle/javadoc/com/oracle/truffle/api/object/ObjectType.html) without replacement.
* Added [TruffleRunner](http://www.graalvm.org/truffle/javadoc/com/oracle/truffle/tck/TruffleRunner.html) JUnit runner for unit testing Truffle compilation.

## Version 0.24
1-Mar-2017
* Added possibility to activate/deactivate breakpoints via [DebuggerSession.setBreakpointsActive](http://www.graalvm.org/truffle/javadoc/com/oracle/truffle/api/debug/DebuggerSession.html#setBreakpointsActive-boolean-) and get the active state via [DebuggerSession.isBreakpointsActive](http://www.graalvm.org/truffle/javadoc/com/oracle/truffle/api/debug/DebuggerSession.html#isBreakpointsActive--).
* Deprecated the send methods in [ForeignAccess](http://www.graalvm.org/truffle/javadoc/com/oracle/truffle/api/interop/ForeignAccess.html) and added a a new version that does not require a frame parameter. ([Jackpot](https://bitbucket.org/jlahoda/jackpot30/wiki/Home) rule for automatic migration available)
* Made [@NodeChild](http://www.graalvm.org/truffle/javadoc/com/oracle/truffle/api/dsl/NodeChild.html) and [@NodeField](http://www.graalvm.org/truffle/javadoc/com/oracle/truffle/api/dsl/NodeField.html) annotations repeatable
* Added Truffle Native Function Interface.
* Abstract deprecated methods in [NodeClass](http://www.graalvm.org/truffle/javadoc/com/oracle/truffle/api/nodes/NodeClass.html) have default implementation
* Added [RootNode.cloneUninitialized](http://www.graalvm.org/truffle/javadoc/com/oracle/truffle/api/nodes/RootNode.html) that allows an optimizing runtime to efficiently create uninitialized clones of root nodes on demand.

## Version 0.23
1-Feb-2017
* Incompatible: Removed most of deprecated APIs from the [com.oracle.truffle.api.source package](http://www.graalvm.org/truffle/javadoc/com/oracle/truffle/api/source/package-summary.html).
* Enabled the new flat generated code layout for Truffle DSL as default. To use it just recompile your guest language with latest Truffle annotation processor. The new layout uses a bitset to encode the states of specializations instead of using a node chain for efficiency. The number of specializations per operation is now limited to 127 (with no implicit casts used). All changes in the new layout are expected to be compatible with the old layout. The optimization strategy for implicit casts and fallback handlers changed and might produce different peak performance results.
* Deprecated the frame argument for [IndirectCallNode](http://www.graalvm.org/truffle/javadoc/com/oracle/truffle/api/nodes/IndirectCallNode.html) and [DirectCallNode](http://www.graalvm.org/truffle/javadoc/com/oracle/truffle/api/nodes/DirectCallNode.html). The frame argument is no longer required.
* Deprecated [FrameInstance](http://www.graalvm.org/truffle/javadoc/com/oracle/truffle/api/frame/FrameInstance.html).getFrame(FrameAccess, boolean). Usages need to be replaced by FrameInstance.getFrame(FrameAccess). The slowPath parameter was removed without replacement.
* Deprecated FrameAccess.NONE without replacement.
* [FrameInstance](http://www.graalvm.org/truffle/javadoc/com/oracle/truffle/api/frame/FrameInstance.html).getFrame now throws an AssertionError if a local variable of a frame was written in READ_ONLY frame access mode.

## Version 0.22
13-Jan-2017
* [TruffleLanguage.isVisible](http://www.graalvm.org/truffle/javadoc/com/oracle/truffle/api/TruffleLanguage.html#isVisible-C-java.lang.Object-) allows languages to control printing of values in interactive environments
* [PolyglotEngine](http://www.graalvm.org/truffle/javadoc/com/oracle/truffle/api/vm/PolyglotEngine.html)`.findGlobalSymbols` that returns `Iterable`
* [TruffleLanguage](http://www.graalvm.org/truffle/javadoc/com/oracle/truffle/api/TruffleLanguage.html)`.importSymbols` that returns `Iterable`
* [RootNode.setCallTarget](http://www.graalvm.org/truffle/javadoc/com/oracle/truffle/api/nodes/RootNode.html#setCallTarget-com.oracle.truffle.api.RootCallTarget-) is deprecated
* Generic parsing method [TruffleLanguage](http://www.graalvm.org/truffle/javadoc/com/oracle/truffle/api/TruffleLanguage.html).`parse(`[ParsingRequest](http://www.graalvm.org/truffle/javadoc/com/oracle/truffle/api/TruffleLanguage.ParsingRequest.html) `)` replaces now deprecated multi-argument `parse` method.
* Added [TruffleLanguage.findMetaObject](http://www.graalvm.org/truffle/javadoc/com/oracle/truffle/api/TruffleLanguage.html#findMetaObject-C-java.lang.Object-) and [DebugValue.getMetaObject](http://www.graalvm.org/truffle/javadoc/com/oracle/truffle/api/debug/DebugValue.html#getMetaObject--) to retrieve a meta-object of a value.
* Added [TruffleLanguage.findSourceLocation](http://www.graalvm.org/truffle/javadoc/com/oracle/truffle/api/TruffleLanguage.html#findSourceLocation-C-java.lang.Object-) and [DebugValue.getSourceLocation](http://www.graalvm.org/truffle/javadoc/com/oracle/truffle/api/debug/DebugValue.html#getSourceLocation--) to retrieve a source section where a value is declared.
* Added [TruffleLanguage.Registration.interactive()](http://www.graalvm.org/truffle/javadoc/com/oracle/truffle/api/TruffleLanguage.Registration.html#interactive--) and [PolyglotEngine.Language.isInteractive()](http://www.graalvm.org/truffle/javadoc/com/oracle/truffle/api/vm/PolyglotEngine.Language.html#isInteractive--) to inform about language interactive capability
* Deprecated the @[Specialization](http://www.graalvm.org/truffle/javadoc/com/oracle/truffle/api/dsl/Specialization.html) contains attribute and renamed it to replaces.
* Deprecated @[ShortCircuit](http://www.graalvm.org/truffle/javadoc/com/oracle/truffle/api/dsl/ShortCircuit.html) DSL annotation without replacement. It is recommended to implement short circuit nodes manually without using the DSL.
* Added Truffle DSL [introspection API](http://www.graalvm.org/truffle/javadoc/com/oracle/truffle/api/dsl/Introspection.html) that provides runtime information for specialization activation and cached data.

## Version 0.21
6-Dec-2016
* Added [Source.isInteractive()](http://www.graalvm.org/truffle/javadoc/com/oracle/truffle/api/source/Source.html#isInteractive--) to inform languages of a possibility to use polyglot engine streams during execution.
* Unavailable [SourceSection](http://www.graalvm.org/truffle/javadoc/com/oracle/truffle/api/source/SourceSection.html)s created by different calls to createUnavailableSection() are no longer equals(). This means builtins can share a single Source and call createUnavailableSection() for each builtin to be considered different in instrumentation.

## Version 0.20
23-Nov-2016
* Deprecated [Node.getAtomicLock()](http://www.graalvm.org/truffle/javadoc/com/oracle/truffle/api/nodes/Node.html#getAtomicLock--) and replaced it with Node.getLock() which returns a Lock.
* Switching the source and target levels to 1.8
* Significant improvements in Java/Truffle interop

## Version 0.19
27-Oct-2016
* New helper methods in [JavaInterop](http://www.graalvm.org/truffle/javadoc/com/oracle/truffle/api/interop/java/JavaInterop.html): `isArray`, `isBoxed`, `isNull`, `isPrimitive`, `unbox`, `asTruffleValue`.
* Relaxed the restrictions for calling methods on [SuspendedEvent](http://www.graalvm.org/truffle/javadoc/com/oracle/truffle/api/debug/SuspendedEvent.html) and [DebugStackFrame](http://www.graalvm.org/truffle/javadoc/com/oracle/truffle/api/debug/DebugStackFrame.html) from other threads than the execution thread. Please see the javadoc of the individual methods for details.

## Version 0.18
1-Oct-2016
* Added [Instrumenter](http://www.graalvm.org/truffle/javadoc/com/oracle/truffle/api/instrumentation/Instrumenter.html).querySourceSections(SourceSectionFilter) to get a filtered list of loaded instances.
* Added [SourceSectionFilter](http://www.graalvm.org/truffle/javadoc/com/oracle/truffle/api/instrumentation/SourceSectionFilter.html).ANY, which always matches.
* Added [Message.KEYS](http://www.graalvm.org/truffle/javadoc/com/oracle/truffle/api/interop/Message.html#KEYS) to let languages enumerate properties of its objects
* Deprecated [LineLocation](http://www.graalvm.org/truffle/javadoc/com/oracle/truffle/api/source/LineLocation.html), [SourceSection](http://www.graalvm.org/truffle/javadoc/com/oracle/truffle/api/source/SourceSection.html).getLineLocation(), [Source](http://www.graalvm.org/truffle/javadoc/com/oracle/truffle/api/source/Source.html).createLineLocation(int) without replacement.
* Deprecated [SourceSection](http://www.graalvm.org/truffle/javadoc/com/oracle/truffle/api/source/SourceSection.html).getShortDescription(); users can replace uses with their own formatting code.
* Deprecated [SourceSection](http://www.graalvm.org/truffle/javadoc/com/oracle/truffle/api/source/SourceSection.html).createUnavailable(String, String) and replaced it with.
* Added [Source](http://www.graalvm.org/truffle/javadoc/com/oracle/truffle/api/source/Source.html).createUnavailableSection(), [SourceSection](http://www.graalvm.org/truffle/javadoc/com/oracle/truffle/api/source/SourceSection.html).isAvailable() to find out whether a source section is available.
* [SourceSection](http://www.graalvm.org/truffle/javadoc/com/oracle/truffle/api/source/SourceSection.html).createSourceSection(int,int) now only throws IllegalArgumentExceptions if indices that are out of bounds with the source only when assertions (-ea) are enabled.
* Deprecated [Source](http://www.graalvm.org/truffle/javadoc/com/oracle/truffle/api/source/Source.html).createSection(int, int, int, int)

## Version 0.17
1-Sep-2016

#### Removals, Deprecations and Breaking Changes

* This release removes many deprecated APIs and is thus slightly incompatible
  * Remove deprecated instrumentation API package `com.oracle.truffle.api.instrument` and all its classes.
  * Remove deprecated API method [TruffleLanguage](http://www.graalvm.org/truffle/javadoc/com/oracle/truffle/api/TruffleLanguage.html)`.isInstrumentable(Node)`, `TruffleLanguage.getVisualizer()`, `TruffleLanguage.createWrapperNode()`, `TruffleLanguage.Env.instrumenter()`, `RootNode.applyInstrumentation()`
  * Remove deprecated API [Debugger](http://www.graalvm.org/truffle/javadoc/com/oracle/truffle/api/debug/Debugger.html)`.setTagBreakpoint`
  * Remove deprecated API [RootNode](http://www.graalvm.org/truffle/javadoc/com/oracle/truffle/api/nodes/RootNode.html)`.applyInstrumentation`
  * Remove deprecated tagging API in [SourceSection](http://www.graalvm.org/truffle/javadoc/com/oracle/truffle/api/source/SourceSection.html) and [Source](http://www.graalvm.org/truffle/javadoc/com/oracle/truffle/api/source/Source.html).

* [PolyglotEngine](http://www.graalvm.org/truffle/javadoc/com/oracle/truffle/api/vm/PolyglotEngine.html)
`eval` method and few similar ones no longer declare `throws IOException`.
The I/O now only occurs when operating with [Source](http://www.graalvm.org/truffle/javadoc/com/oracle/truffle/api/source/Source.html).
The evaluation of already loaded sources doesn't need to perform any I/O operations and
thus it makes little sense to require callers to handle the `IOException`.
This change is binary compatible, yet it is source *incompatible* change.
You may need to [adjust your sources](https://github.com/graalvm/fastr/commit/09ab156925d24bd28837907cc2ad336679afc7a2)
to compile.
* Deprecate support for the "identifier" associated with each [SourceSection](http://www.graalvm.org/truffle/javadoc/com/oracle/truffle/api/source/SourceSection.html)
* Deprecated `PolyglotEngine.Builder.onEvent(EventConsumer)` and class `EventConsumer`, debugger events are now dispatched using the `DebuggerSession`.
* [@Fallback](http://www.graalvm.org/truffle/javadoc/com/oracle/truffle/api/dsl/Fallback.html) does not support type specialized arguments anymore.

#### Additions

* All debugging APIs are now thread-safe and can be used from other threads.
* Changed the debugging API to a session based model.
  * Added [Debugger](http://www.graalvm.org/truffle/javadoc/com/oracle/truffle/api/debug/Debugger.html)`.find(TruffleLanguage.Env)` to lookup the debugger when inside a guest language implementation.
  * Added [Debugger](http://www.graalvm.org/truffle/javadoc/com/oracle/truffle/api/debug/Debugger.html)`.startSession(SuspendedCallback)` to start a new debugging session using a SuspendedCallback as replacement for `ExecutionEvent.prepareStepInto()`.
  * Added class [DebuggerSession](http://www.graalvm.org/truffle/javadoc/com/oracle/truffle/api/debug/DebuggerSession.html) which represents a debugger session where breakpoints can be installed and the execution can be suspended and resumed.
  * Added [Breakpoint](http://www.graalvm.org/truffle/javadoc/com/oracle/truffle/api/debug/Breakpoint.html)`.newBuilder` methods to create a new breakpoint using the builder pattern based on Source, URI or SourceSections.
  * Added [Breakpoint](http://www.graalvm.org/truffle/javadoc/com/oracle/truffle/api/debug/Breakpoint.html)`.isResolved()` to find out whether the source location of a breakpoint is loaded by the guest language.
  * Added [Breakpoint](http://www.graalvm.org/truffle/javadoc/com/oracle/truffle/api/debug/Breakpoint.html)`.isDisposed()` to find out whether a breakpoint is disposed.
  * Added [SuspendedEvent](http://www.graalvm.org/truffle/javadoc/com/oracle/truffle/api/debug/SuspendedEvent.html)`.getReturnValue()` to get return values of calls during debugging.
  * Added [SuspendedEvent](http://www.graalvm.org/truffle/javadoc/com/oracle/truffle/api/debug/SuspendedEvent.html)`.getBreakpoints()` to return the breakpoints that hit for a suspended event.
  * Added [SuspendedEvent](http://www.graalvm.org/truffle/javadoc/com/oracle/truffle/api/debug/SuspendedEvent.html)`.getStackFrames()` to return all guest language stack frames.
  * Added [SuspendedEvent](http://www.graalvm.org/truffle/javadoc/com/oracle/truffle/api/debug/SuspendedEvent.html)`.getTopStackFrame()` to return the topmost stack frame.
  * Added [SuspendedEvent](http://www.graalvm.org/truffle/javadoc/com/oracle/truffle/api/debug/SuspendedEvent.html)`.getSourceSection()` to return the current guest language execution location
  * Added [SuspendedEvent](http://www.graalvm.org/truffle/javadoc/com/oracle/truffle/api/debug/SuspendedEvent.html)`.getSourceSections()` to return all guest language execution locations of the current method in the AST.
  * Added class [DebugStackFrame](http://www.graalvm.org/truffle/javadoc/com/oracle/truffle/api/debug/DebugStackFrame.html) which represents a guest language stack frame. Allows to get values from the current stack frame, access stack values and evaluate inline expressions.
  * Added class [DebugValue](http://www.graalvm.org/truffle/javadoc/com/oracle/truffle/api/debug/DebugValue.html) which represents a value on a stack frame or the result of an evaluated expression.
  * Added class [DebuggerTester](http://www.graalvm.org/truffle/javadoc/com/oracle/truffle/api/debug/DebuggerTester.html) which represents a utility for testing guest language debugger support more easily.
  * Deprecated [Breakpoint](http://www.graalvm.org/truffle/javadoc/com/oracle/truffle/api/debug/Breakpoint.html)`.getCondition()` and replaced it with [Breakpoint](http://www.graalvm.org/truffle/javadoc/com/oracle/truffle/api/debug/Breakpoint.html)`.getConditionExpression()` to return a String instead of a Source object.
  * Deprecated [Breakpoint](http://www.graalvm.org/truffle/javadoc/com/oracle/truffle/api/debug/Breakpoint.html)`.setCondition(String)` and replaced it with [Breakpoint](http://www.graalvm.org/truffle/javadoc/com/oracle/truffle/api/debug/Breakpoint.html)`.setConditionExpression(String)` to avoid throwing IOException.
  * Deprecated class `ExecutionEvent` and replaced it with [Debugger](http://www.graalvm.org/truffle/javadoc/com/oracle/truffle/api/debug/Debugger.html)`.startSession(SuspendedCallback)`
  * Deprecated [Debugger](http://www.graalvm.org/truffle/javadoc/com/oracle/truffle/api/debug/Debugger.html) methods setLineBreakpoint, getBreakpoints, pause. Replacements are available in the DebuggerSession class
  * Deprecated [Breakpoint](http://www.graalvm.org/truffle/javadoc/com/oracle/truffle/api/debug/Breakpoint.html)`.getState()` to be replaced with [Breakpoint](http://www.graalvm.org/truffle/javadoc/com/oracle/truffle/api/debug/Breakpoint.html)isResolved(), [Breakpoint](http://www.graalvm.org/truffle/javadoc/com/oracle/truffle/api/debug/Breakpoint.html)isDisposed() and [Breakpoint](http://www.graalvm.org/truffle/javadoc/com/oracle/truffle/api/debug/Breakpoint.html)`.isEnabled()`.
  * Deprecated [SuspendedEvent](http://www.graalvm.org/truffle/javadoc/com/oracle/truffle/api/debug/SuspendedEvent.html)`.getNode()` and [SuspendedEvent](http://www.graalvm.org/truffle/javadoc/com/oracle/truffle/api/debug/SuspendedEvent.html).getFrame() without direct replacement.
  * Deprecated [SuspendedEvent](http://www.graalvm.org/truffle/javadoc/com/oracle/truffle/api/debug/SuspendedEvent.html)`.getRecentWarnings()` and replaced it with [SuspendedEvent](http://www.graalvm.org/truffle/javadoc/com/oracle/truffle/api/debug/SuspendedEvent.html).getBreakpointConditionException(Breakpoint)
  * Deprecated [SuspendedEvent](http://www.graalvm.org/truffle/javadoc/com/oracle/truffle/api/debug/SuspendedEvent.html)`.eval` and replaced it with `DebugStackFrame.eval(String)`
  * Deprecated [SuspendedEvent](http://www.graalvm.org/truffle/javadoc/com/oracle/truffle/api/debug/SuspendedEvent.html)`.getStack()` and replaced it with [SuspendedEvent](http://www.graalvm.org/truffle/javadoc/com/oracle/truffle/api/debug/SuspendedEvent.html).getStackFrames()
  * Deprecated [SuspendedEvent](http://www.graalvm.org/truffle/javadoc/com/oracle/truffle/api/debug/SuspendedEvent.html)`.toString(Object, FrameInstance)` and replaced it with `DebugValue.as(String.class)`.

* [TruffleLanguage.createContext](http://www.graalvm.org/truffle/javadoc/com/oracle/truffle/api/TruffleLanguage.html#createContext-com.oracle.truffle.api.TruffleLanguage.Env-)
supports [post initialization callback](http://www.graalvm.org/truffle/javadoc/com/oracle/truffle/api/TruffleLanguage.html#initializeContext-C-)
* Added [SourceSectionFilter.Builder](http://www.graalvm.org/truffle/javadoc/com/oracle/truffle/api/instrumentation/SourceSectionFilter.Builderhtml).`sourceIs(SourcePredicate)` to filter for source sections with a custom source predicate.
* Added [TruffleInstrument.Env](http://www.graalvm.org/truffle/javadoc/com/oracle/truffle/api/instrumentation/TruffleInstrument.Env.html).`isEngineRoot(RootNode)` to find out where the context of the current evaluation ends when looking up the guest language stack trace with `TruffleRuntime.iterateFrames()`.
* Added [TruffleInstrument.Env](http://www.graalvm.org/truffle/javadoc/com/oracle/truffle/api/instrumentation/TruffleInstrument.Env.html).`toString(Node, Object)` to allow string conversions for objects given a Node to identify the guest language.
* Added [EventContext](http://www.graalvm.org/truffle/javadoc/com/oracle/truffle/api/instrumentation/EventContext.html).`lookupExecutionEventNode(EventBinding)` to lookup other execution event nodes using the binding at a source location.
* Added [Node.getAtomicLock()](http://www.graalvm.org/truffle/javadoc/com/oracle/truffle/api/nodes/Node.html#getAtomicLock--) to allow atomic updates that avoid creating a closure.

## Version 0.16
* [Layout](http://www.graalvm.org/truffle/javadoc/com/oracle/truffle/api/object/dsl/Layout.html)
  now accepts an alternative way to construct an object with the `build` method instead of `create`.
* [TruffleTCK](http://www.graalvm.org/truffle/javadoc/com/oracle/truffle/tck/TruffleTCK.html) tests simple operation on foreign objects. For example, a simple WRITE accesss, a HAS_SIZE access, or an IS_NULL access. It also tests the message resolution of Truffle language objects, which enables using them in other languages.

## Version 0.15
1-Jul-2016
* [Source](http://www.graalvm.org/truffle/javadoc/com/oracle/truffle/api/source/Source.html) shall be
constructed via its `newBuilder` methods. The other ways to construct or modify
source objects are now deprecated.
* [RootNode.getName](http://www.graalvm.org/truffle/javadoc/com/oracle/truffle/api/nodes/RootNode.html#getName--)
to provide name of a method or function it represents.
* Instruments are now [loaded eagerly](https://github.com/graalvm/graal/commit/81018616abb0d4ae68e98b7fcd6fda7c8d0393a2) -
which has been reported as an observable behavioral change.
* The [Instrumenter](http://www.graalvm.org/truffle/javadoc/com/oracle/truffle/api/instrumentation/Instrumenter.html)
now allows one to observe when sources and source sections are being loaded via
[attaching a listener](http://www.graalvm.org/truffle/javadoc/com/oracle/truffle/api/instrumentation/Instrumenter.html#attachLoadSourceListener-com.oracle.truffle.api.instrumentation.SourceSectionFilter-T-boolean-).
* Control the way loops are exploded with a new [LoopExplosionKind](http://www.graalvm.org/truffle/javadoc/com/oracle/truffle/api/nodes/ExplodeLoop.LoopExplosionKind.html)
enum.
* [SuspendedEvent](http://www.graalvm.org/truffle/javadoc/com/oracle/truffle/api/debug/SuspendedEvent.html#toString-java.lang.Object-com.oracle.truffle.api.frame.FrameInstance-)
provides a way to convert any value on stack to its string representation.
* [TruffleTCK](http://www.graalvm.org/truffle/javadoc/com/oracle/truffle/tck/TruffleTCK.html) checks
whether languages properly support being interrupted after a time out
* Language implementations are encouraged to mark their internal sources as
[internal](http://www.graalvm.org/truffle/javadoc/com/oracle/truffle/api/source/Source.html#isInternal--)

## Version 0.14
2-Jun-2016
* [Source](http://www.graalvm.org/truffle/javadoc/com/oracle/truffle/api/source/Source.html) has been
rewritten to be more immutable. Once (part of) content of a source is loaded, it cannot be
changed.
* Methods `fromNamedAppendableText`, `fromNamedText` and `setFileCaching` of
`Source` has been deprecated as useless or not well defined
* New method `Source`.[getURI()](http://www.graalvm.org/truffle/javadoc/com/oracle/truffle/api/source/Source.html#getURI--)
has been introduced and should be used as a persistent identification of `Source` rather than
existing `getName()` & co. methods. Debugger is using the `URI` to
[attach breakpoints](http://www.graalvm.org/truffle/javadoc/com/oracle/truffle/api/debug/Debugger.html#setLineBreakpoint-int-java.net.URI-int-boolean-)
to not yet loaded sources
* Debugger introduces new [halt tag](http://www.graalvm.org/truffle/javadoc/com/oracle/truffle/api/debug/DebuggerTags.AlwaysHalt.html) to
make it easier to simulate concepts like JavaScript's `debugger` statement
* Debugger can be paused via the Debugger.[pause](http://www.graalvm.org/truffle/javadoc/com/oracle/truffle/api/debug/Debugger.html#pause--)
method
* [@CompilationFinal](http://www.graalvm.org/truffle/javadoc/com/oracle/truffle/api/CompilerDirectives.CompilationFinal.html)
annotation can now specify whether the finality applies to array elements as well
* [TruffleTCK](http://www.graalvm.org/truffle/javadoc/com/oracle/truffle/tck/TruffleTCK.html) has been
enhanced to test behavior of languages with respect to foreign array objects


## Version 0.13
22-Apr-2016
* `AcceptMessage` has been deprecated, replaced by
[MessageResolution](http://www.graalvm.org/truffle/javadoc/com/oracle/truffle/api/interop/MessageResolution.html) &
[co](http://www.graalvm.org/truffle/javadoc/com/oracle/truffle/api/interop/Resolve.html). annotations.
Now all message-oriented annotations need to be placed in a single source file.
That simplifies readability as well as improves incremental compilation in certain systems.
* Deprecated `Node.assignSourceSection` removed. This reduces the amount of memory
occupied by [Node](http://www.graalvm.org/truffle/javadoc/com/oracle/truffle/api/nodes/Node.html)
instance.
* `PolyglotEngine.Value.execute` is now as fast as direct `CallTarget.call`.
Using the [PolyglotEngine](http://www.graalvm.org/truffle/javadoc/com/oracle/truffle/api/vm/PolyglotEngine.html)
abstraction now comes with no overhead. Just [JPDA debuggers](http://wiki.apidesign.org/wiki/Truffle#Debugging_from_NetBeans)
need to
[turn debugging on](http://www.graalvm.org/truffle/javadoc/com/oracle/truffle/api/debug/Debugger.html#find-com.oracle.truffle.api.vm.PolyglotEngine-)
explicitly.
* Sharing of efficient code/AST between multiple instances of
[PolyglotEngine](http://www.graalvm.org/truffle/javadoc/com/oracle/truffle/api/vm/PolyglotEngine.html)
is possible. Using more than one `PolyglotEngine` resulted in code de-opt previously.
That isn't the case anymore. Future version of the API will provide explicit control
over the set of engines that share the code.
* Simple language JAR no longer contains test classes. There is a separate simple language tests distribution.

## Version 0.12
* The Instrumentation Framework has been revised and has new APIs that are integrated into the PolyglotEngine.
* Instrumentation support required of language implementations is specified as abstract methods on TruffleLanguage.
* Clients access instrumentation services via an instance of Instrumenter, provided by the Polyglot framework.
* `TruffleRuntime#iterateFrames` now starts at the current frame.

## Version 0.11
28-Jan-2016
* Improved interop API
* PolyglotEngine.Builder.getConfig
* TruffleLanguage.Env.isMimeTypeSupported

## Version 0.10
18-Dec-2015
* Profile API classes moved into its own com.oracle.truffle.api.profiles package

## Version 0.9
21-Oct-2015
* Debugger API

## Version 0.8
17-Jul-2015, [Repository Revision](http://lafo.ssw.uni-linz.ac.at/hg/truffle/shortlog/graal-0.8)
* The Truffle repository no longer contains Graal
* PolyglotEngine is an entry point for creating, building and running multi language Truffle systems
* Implement TruffleLanguage and use @Registration to register your language into the Truffle polyglot system
* Include Truffle TCK (test compatibility kit) into your test cases to verify your language implementation is compliant enough
* Interoperability API polished
* Cleanup of Source related API

## Version 0.7
29-Apr-2015, [Repository Revision](http://hg.openjdk.java.net/graal/graal/shortlog/graal-0.7)
* New, faster partial evaluation (no more TruffleCache).
* If a method is annotated with @ExplodeLoop and contains a loop that can not be exploded, partial evaluation will fail.
* Truffle background compilation is now multi-threaded.
* Experimental merge=true flag for @ExplodeLoop allows building bytecode-based interpreters (see BytecodeInterpreterPartialEvaluationTest).
* Added Node#deepCopy as primary method to copy ASTs.
* Disable inlining across Truffle boundary by default. New option TruffleInlineAcrossTruffleBoundary default false.
* Node.replace(Node) now guards against non-assignable replacement, and Node.isReplacementSafe(Node) checks in advance.
* Instrumentation:  AST "probing" is now safe and implemented by Node.probe(); language implementors need only implement Node.isInstrumentable() and Node.createWrapperNode().
* Instrumentation:  A new framework defines a category of  simple "instrumentation tools" that can be created, configured, and installed, after which they autonomously collect execution data of some kind.
* Instrumentation:  A new example "instrumentation tool" is a language-agnostic collector of code coverage information (CoverageTracker); there are two other examples.
* Removed unsafe compiler directives; use `sun.misc.Unsafe` instead.
* Removed `Node#onAdopt()`.
* Implemented a new generated code layout that reduces the code size.
* Changed all methods enclosed in a @TypeSystem must now be static.
* Changed all methods enclosed in generated type system classes are now static.
* Deprecated the type system constant used in the generated type system classes.
* Changed NodeFactory implementations are no longer generated by default. Use {Node}Gen#create instead of {Node}Factory#create to create new instances of nodes.
* Added @GenerateNodeFactory to generate NodeFactory implementations for this node and its subclasses.
* Deprecated @NodeAssumptions for removal in the next release.
* Deprecated experimental @Implies for removal in the next release.
* Added new package c.o.t.api.dsl.examples to the c.o.t.api.dsl project containing documented and debug-able Truffle-DSL use cases.
* Changed "typed execute methods" are no longer required for use as specialization return type or parameter. It is now sufficient to declare them in the @TypeSystem.
* Added @Cached annotation to express specialization local state.
* Added Specialization#limit to declare a limit expression for the maximum number of specialization instantiations.
* Changed syntax and semantics of Specialization#assumptions and Specialization#guards. They now use a Java like expression syntax.
* Changed guard expressions that do not bind any dynamic parameter are invoked just once per specialization instantiation. They are now asserted to be true on the fast path.
* Renamed @ImportGuards to @ImportStatic.
* Changed declaring a @TypeSystemReference for a node that contains specializations is not mandatory anymore.
* Changed types used in specializations are not restricted on types declared in the type system anymore.
* Changed nodes that declare all execute methods with the same number of evaluated arguments as specialization arguments do not require @NodeChild annotations anymore.
* Changed types used in checks and casts are not mandatory to be declared in the type system.

## Version 0.6
19-Dec-2014, [Repository Revision](http://hg.openjdk.java.net/graal/graal/shortlog/graal-0.6)
* Instrumentation: add Instrumentable API for language implementors, with most details automated (see package `com.oracle.truffle.api.instrument`).
* The BranchProfile constructor is now private. Use BranchProfile#create() instead.
* Renamed @CompilerDirectives.SlowPath to @CompilerDirectives.TruffleBoundary
* Renamed RootNode#isSplittable to RootNode#isCloningAllowed
* Removed RootNode#split. Cloning ASTs for splitting is now an implementation detail of the Truffle runtime implementation.
* Renamed DirectCallNode#isSplittable to DirectCallNode#isCallTargetCloningAllowed
* Renamed DirectCallNode#split to DirectCallNode#cloneCallTarget
* Renamed DirectCallNode#isSplit to DirectCallNode#isCallTargetCloned
* Added PrimitiveValueProfile.
* Added -G:TruffleTimeThreshold=5000 option to defer compilation for call targets
* Added RootNode#getExecutionContext to identify nodes with languages
* Removed `FrameTypeConversion` interface and changed the corresponding `FrameDescriptor` constructor to have a default value parameter instead.
* Removed `CompilerDirectives.unsafeFrameCast` (equivalent to a `(MaterializedFrame)` cast).
* Added `TruffleRuntime#getCapability` API method.
* Added `NodeInterface` and allowed child field to be declared with interfaces that extend it.
* Added `CompilerOptions` and allowed it to be set for `ExecutionContext` and `RootNode`.
* Added experimental object API (see new project `com.oracle.truffle.api.object`).

## Version 0.5
23-Sep-2014, [Repository Revision](http://hg.openjdk.java.net/graal/graal/shortlog/graal-0.5)
* Added `TruffleRuntime#getCallTargets()` to get all call targets that were created and are still referenced.
* Added `NeverValidAssumption` to complement `AlwaysValidAssumption`.
* Fixed a bug in `AssumedValue` that may not invalidate correctly.
* New option, `-G:+/-TruffleCompilationExceptionsAreThrown`, that will throw an `OptimizationFailedException` for compiler errors.

## Version 0.4
19-Aug-2014, [Repository Revision](http://hg.openjdk.java.net/graal/graal/shortlog/graal-0.4)
### Truffle
* Change API for stack walking to a visitor: `TruffleRuntime#iterateFrames` replaces `TruffleRuntime#getStackTrace`
* New flag `-G:+TraceTruffleCompilationCallTree` to print the tree of inlined calls before compilation.
* `truffle.jar`: strip out build-time only dependency into a seperated JAR file (`truffle-dsl-processor.jar`)
* New flag `-G:+TraceTruffleCompilationAST` to print the AST before compilation.
* New experimental `TypedObject` interface added.
* Added `isVisited` method for `BranchProfile`.
* Added new `ConditionProfile`, `BinaryConditionProfile` and `CountingConditionProfile` utility classes to profile if conditions.

## Version 0.3
9-May-2014, [Repository Revision](http://hg.openjdk.java.net/graal/graal/shortlog/graal-0.3)
* The method `CallTarget#call` takes now a variable number of Object arguments.
* Support for collecting stack traces and for accessing the current frame in slow paths (see `TruffleRuntime#getStackTrace`).
* Renamed `CallNode` to `DirectCallNode`.
* Renamed `TruffleRuntime#createCallNode` to `TruffleRuntime#createDirectCallNode`.
* Added `IndirectCallNode` for calls with a changing `CallTarget`.
* Added `TruffleRuntime#createIndirectCallNode` to create an `IndirectCallNode`.
* `DirectCallNode#inline` was renamed to `DirectCallNode#forceInlining()`.
* Removed deprecated `Node#adoptChild`.

## Version 0.2
25-Mar-2014, [Repository Revision](http://hg.openjdk.java.net/graal/graal/shortlog/graal-0.2)
* New API `TruffleRuntime#createCallNode` to create call nodes and to give the runtime system control over its implementation.
* New API `RootNode#getCachedCallNodes` to get a weak set of `CallNode`s that have registered to call the `RootNode`.
* New API to split the AST of a call-site context sensitively. `CallNode#split`, `CallNode#isSplittable`, `CallNode#getSplitCallTarget`, `CallNode#getCurrentCallTarget`, `RootNode#isSplittable`, `RootNode#split`.
* New API to inline a call-site into the call-graph. `CallNode#isInlinable`, `CallNode#inline`, `CallNode#isInlined`.
* New API for the runtime environment to register `CallTarget`s as caller to the `RootNode`. `CallNode#registerCallTarget`.
* Improved API for counting nodes in Truffle ASTs. `NodeUtil#countNodes` can be used with a `NodeFilter`.
* New API to declare the cost of a Node for use in runtime environment specific heuristics. See `NodeCost`, `Node#getCost` and `NodeInfo#cost`.
* Changed `Node#replace` reason parameter type to `CharSequence` (to enable lazy string building)
* New `Node#insert` method for inserting new nodes into the tree (formerly `adoptChild`)
* New `Node#adoptChildren` helper method that adopts all (direct and indirect) children of a node
* New API `Node#atomic` for atomic tree operations
* Made `Node#replace` thread-safe


## Version 0.1
5-Feb-2014, [Repository Revision](http://hg.openjdk.java.net/graal/graal/shortlog/graal-0.1)
* Initial version of a multi-language framework on top of Graal.<|MERGE_RESOLUTION|>--- conflicted
+++ resolved
@@ -34,11 +34,8 @@
 * GR-31342 Deprecated `ConditionProfile.createBinaryProfile()` and `ConditionProfile.createCountingProfile()`. Use `ConditionProfile.create()` and `CountingConditionProfile.create()` instead.
 * GR-31342 Added `ValueProfile.create()` that automatically creates an exact class value profile. This allows its usage in `@Cached` without specifying a cached initializer.
 * GR-31342 The node `insert` method is now public instead of protected. This avoids the need to create cumbersome accessor methods when needed in corner-cases.
-<<<<<<< HEAD
 * GR-43599 Specifying the sharing group in `@Shared` is now optional for cached values. If not specified, the parameter name will be used as sharing group. For example, `@Shared @Cached MyNode sharedNode` will get the sharing group `sharedNode` assigned. It is recommended to use the explicit sharing group still if it improves readability or if the parameter name cannot be changed.
-=======
 * GR-43492 `LanguageReference#get()` is now always supported inside of `InstrumentableNode#materializeInstrumentableNodes()`.
->>>>>>> fd0c7a48
 
 ## Version 22.3.0
 
