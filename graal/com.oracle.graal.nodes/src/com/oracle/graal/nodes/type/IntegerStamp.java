/*
 * Copyright (c) 2012, 2014, Oracle and/or its affiliates. All rights reserved.
 * DO NOT ALTER OR REMOVE COPYRIGHT NOTICES OR THIS FILE HEADER.
 *
 * This code is free software; you can redistribute it and/or modify it
 * under the terms of the GNU General Public License version 2 only, as
 * published by the Free Software Foundation.
 *
 * This code is distributed in the hope that it will be useful, but WITHOUT
 * ANY WARRANTY; without even the implied warranty of MERCHANTABILITY or
 * FITNESS FOR A PARTICULAR PURPOSE.  See the GNU General Public License
 * version 2 for more details (a copy is included in the LICENSE file that
 * accompanied this code).
 *
 * You should have received a copy of the GNU General Public License version
 * 2 along with this work; if not, write to the Free Software Foundation,
 * Inc., 51 Franklin St, Fifth Floor, Boston, MA 02110-1301 USA.
 *
 * Please contact Oracle, 500 Oracle Parkway, Redwood Shores, CA 94065 USA
 * or visit www.oracle.com if you need additional information or have any
 * questions.
 */
package com.oracle.graal.nodes.type;

import java.util.*;

import com.oracle.graal.api.meta.*;
import com.oracle.graal.graph.*;
import com.oracle.graal.nodes.*;
import com.oracle.graal.nodes.spi.*;

/**
 * Describes the possible values of a {@link ValueNode} that produces an int or long result.
 *
 * The description consists of (inclusive) lower and upper bounds and up (may be set) and down
 * (always set) bit-masks.
 */
public class IntegerStamp extends PrimitiveStamp {

    private final long lowerBound;
    private final long upperBound;
    private final long downMask;
    private final long upMask;

    public IntegerStamp(int bits, long lowerBound, long upperBound, long downMask, long upMask) {
        super(bits);
        this.lowerBound = lowerBound;
        this.upperBound = upperBound;
        this.downMask = downMask;
        this.upMask = upMask;
<<<<<<< HEAD
        assert lowerBound <= upperBound : this;
        assert lowerBound >= defaultMinValue(bits) : this;
        assert upperBound <= defaultMaxValue(bits) : this;
=======
        assert lowerBound >= defaultMinValue(bits, unsigned) : this;
        assert upperBound <= defaultMaxValue(bits, unsigned) : this;
>>>>>>> fe99e7e1
        assert (downMask & defaultMask(bits)) == downMask : this;
        assert (upMask & defaultMask(bits)) == upMask : this;
    }

    @Override
    public Stamp unrestricted() {
        return new IntegerStamp(getBits(), defaultMinValue(getBits()), defaultMaxValue(getBits()), 0, defaultMask(getBits()));
    }

    @Override
    public Stamp illegal() {
        return new IntegerStamp(getBits(), unsigned, defaultMaxValue(getBits(), unsigned), defaultMinValue(getBits(), unsigned), defaultMask(getBits()), 0);
    }

    @Override
    public boolean isLegal() {
        if (unsigned) {
            return Long.compareUnsigned(lowerBound, upperBound) <= 0;
        } else {
            return lowerBound <= upperBound;
        }
    }

    @Override
    public Kind getStackKind() {
        if (getBits() > 32) {
            return Kind.Long;
        } else {
            return Kind.Int;
        }
    }

    @Override
    public PlatformKind getPlatformKind(LIRTypeTool tool) {
        return tool.getIntegerKind(getBits());
    }

    @Override
    public ResolvedJavaType javaType(MetaAccessProvider metaAccess) {
        switch (getBits()) {
            case 1:
                return metaAccess.lookupJavaType(Boolean.TYPE);
            case 8:
                return metaAccess.lookupJavaType(Byte.TYPE);
            case 16:
                return metaAccess.lookupJavaType(Short.TYPE);
            case 32:
                return metaAccess.lookupJavaType(Integer.TYPE);
            case 64:
                return metaAccess.lookupJavaType(Long.TYPE);
            default:
                throw GraalInternalError.shouldNotReachHere();
        }
    }

    /**
     * The signed inclusive lower bound on the value described by this stamp.
     */
    public long lowerBound() {
        return lowerBound;
    }

    /**
     * The signed inclusive upper bound on the value described by this stamp.
     */
    public long upperBound() {
        return upperBound;
    }

    /**
     * This bit-mask describes the bits that are always set in the value described by this stamp.
     */
    public long downMask() {
        return downMask;
    }

    /**
     * This bit-mask describes the bits that can be set in the value described by this stamp.
     */
    public long upMask() {
        return upMask;
    }

    public boolean isUnrestricted() {
        return lowerBound == defaultMinValue(getBits()) && upperBound == defaultMaxValue(getBits()) && downMask == 0 && upMask == defaultMask(getBits());
    }

    public boolean contains(long value) {
        return value >= lowerBound && value <= upperBound && (value & downMask) == downMask && (value & upMask) == (value & defaultMask(getBits()));
    }

    public boolean isPositive() {
        return lowerBound() >= 0;
    }

    public boolean isNegative() {
        return upperBound() <= 0;
    }

    public boolean isStrictlyPositive() {
        return lowerBound() > 0;
    }

    public boolean isStrictlyNegative() {
        return upperBound() < 0;
    }

    public boolean canBePositive() {
        return upperBound() > 0;
    }

    public boolean canBeNegative() {
        return lowerBound() < 0;
    }

    @Override
    public String toString() {
        StringBuilder str = new StringBuilder();
        str.append('i');
        str.append(getBits());
        if (lowerBound == upperBound) {
            str.append(" [").append(lowerBound).append(']');
        } else if (lowerBound != defaultMinValue(getBits()) || upperBound != defaultMaxValue(getBits())) {
            str.append(" [").append(lowerBound).append(" - ").append(upperBound).append(']');
        }
        if (downMask != 0) {
            str.append(" \u21ca");
            new Formatter(str).format("%016x", downMask);
        }
        if (upMask != defaultMask(getBits())) {
            str.append(" \u21c8");
            new Formatter(str).format("%016x", upMask);
        }
        return str.toString();
    }

    private Stamp createStamp(IntegerStamp other, long newUpperBound, long newLowerBound, long newDownMask, long newUpMask) {
        assert getBits() == other.getBits();
        if (newLowerBound > newUpperBound || (newDownMask & (~newUpMask)) != 0) {
            return illegal();
        } else if (newLowerBound == lowerBound && newUpperBound == upperBound && newDownMask == downMask && newUpMask == upMask) {
            return this;
        } else if (newLowerBound == other.lowerBound && newUpperBound == other.upperBound && newDownMask == other.downMask && newUpMask == other.upMask) {
            return other;
        } else {
            return new IntegerStamp(getBits(), newLowerBound, newUpperBound, newDownMask, newUpMask);
        }
    }

    @Override
    public Stamp meet(Stamp otherStamp) {
        if (otherStamp == this) {
            return this;
        }
        if (!(otherStamp instanceof IntegerStamp)) {
            return StampFactory.illegal(Kind.Illegal);
        }
        IntegerStamp other = (IntegerStamp) otherStamp;
        return createStamp(other, Math.max(upperBound, other.upperBound), Math.min(lowerBound, other.lowerBound), downMask & other.downMask, upMask | other.upMask);
    }

    @Override
    public Stamp join(Stamp otherStamp) {
        if (otherStamp == this) {
            return this;
        }
        if (!(otherStamp instanceof IntegerStamp)) {
            return StampFactory.illegal(Kind.Illegal);
        }
        IntegerStamp other = (IntegerStamp) otherStamp;
        long newDownMask = downMask | other.downMask;
        long newLowerBound = Math.max(lowerBound, other.lowerBound) | newDownMask;
        return createStamp(other, Math.min(upperBound, other.upperBound), newLowerBound, newDownMask, upMask & other.upMask);
    }

    @Override
    public boolean isCompatible(Stamp stamp) {
        if (this == stamp) {
            return true;
        }
        if (stamp instanceof IntegerStamp) {
            IntegerStamp other = (IntegerStamp) stamp;
            return getBits() == other.getBits();
        }
        return false;
    }

    @Override
    public int hashCode() {
        final int prime = 31;
        int result = 1;
        result = prime * result + super.hashCode();
        result = prime * result + (int) (lowerBound ^ (lowerBound >>> 32));
        result = prime * result + (int) (upperBound ^ (upperBound >>> 32));
        result = prime * result + (int) (downMask ^ (downMask >>> 32));
        result = prime * result + (int) (upMask ^ (upMask >>> 32));
        return result;
    }

    @Override
    public boolean equals(Object obj) {
        if (this == obj) {
            return true;
        }
        if (obj == null || getClass() != obj.getClass() || !super.equals(obj)) {
            return false;
        }
        IntegerStamp other = (IntegerStamp) obj;
        if (lowerBound != other.lowerBound || upperBound != other.upperBound || downMask != other.downMask || upMask != other.upMask) {
            return false;
        }
        return true;
    }

    public static long defaultMask(int bits) {
        assert 0 <= bits && bits <= 64;
        if (bits == 64) {
            return 0xffffffffffffffffL;
        } else {
            return (1L << bits) - 1;
        }
    }

    public static long defaultMinValue(int bits) {
        return -1L << (bits - 1);
    }

    public static long defaultMaxValue(int bits) {
        return defaultMask(bits - 1);
    }

    public static long upMaskFor(int bits, long lowerBound, long upperBound) {
        long mask = lowerBound | upperBound;
        if (mask == 0) {
            return 0;
        } else {
            return ((-1L) >>> Long.numberOfLeadingZeros(mask)) & defaultMask(bits);
        }
    }

    /**
     * Checks if the 2 stamps represent values of the same sign. Returns true if the two stamps are
     * both positive of null or if they are both strictly negative
     *
     * @return true if the two stamps are both positive of null or if they are both strictly
     *         negative
     */
    public static boolean sameSign(IntegerStamp s1, IntegerStamp s2) {
        return s1.isPositive() && s2.isPositive() || s1.isStrictlyNegative() && s2.isStrictlyNegative();
    }

    @Override
    public Constant asConstant() {
        if (lowerBound == upperBound) {
            switch (getBits()) {
                case 1:
                    return Constant.forBoolean(lowerBound != 0);
                case 8:
                    return Constant.forByte((byte) lowerBound);
                case 16:
                    return Constant.forShort((short) lowerBound);
                case 32:
                    return Constant.forInt((int) lowerBound);
                case 64:
                    return Constant.forLong(lowerBound);
            }
        }
        return null;
    }
}<|MERGE_RESOLUTION|>--- conflicted
+++ resolved
@@ -48,14 +48,8 @@
         this.upperBound = upperBound;
         this.downMask = downMask;
         this.upMask = upMask;
-<<<<<<< HEAD
-        assert lowerBound <= upperBound : this;
         assert lowerBound >= defaultMinValue(bits) : this;
         assert upperBound <= defaultMaxValue(bits) : this;
-=======
-        assert lowerBound >= defaultMinValue(bits, unsigned) : this;
-        assert upperBound <= defaultMaxValue(bits, unsigned) : this;
->>>>>>> fe99e7e1
         assert (downMask & defaultMask(bits)) == downMask : this;
         assert (upMask & defaultMask(bits)) == upMask : this;
     }
@@ -67,16 +61,12 @@
 
     @Override
     public Stamp illegal() {
-        return new IntegerStamp(getBits(), unsigned, defaultMaxValue(getBits(), unsigned), defaultMinValue(getBits(), unsigned), defaultMask(getBits()), 0);
+        return new IntegerStamp(getBits(), defaultMaxValue(getBits()), defaultMinValue(getBits()), defaultMask(getBits()), 0);
     }
 
     @Override
     public boolean isLegal() {
-        if (unsigned) {
-            return Long.compareUnsigned(lowerBound, upperBound) <= 0;
-        } else {
-            return lowerBound <= upperBound;
-        }
+        return lowerBound <= upperBound;
     }
 
     @Override
