/*
 * Copyright (c) 2021, 2022, Oracle and/or its affiliates. All rights reserved.
 * DO NOT ALTER OR REMOVE COPYRIGHT NOTICES OR THIS FILE HEADER.
 *
 * This code is free software; you can redistribute it and/or modify it
 * under the terms of the GNU General Public License version 2 only, as
 * published by the Free Software Foundation.  Oracle designates this
 * particular file as subject to the "Classpath" exception as provided
 * by Oracle in the LICENSE file that accompanied this code.
 *
 * This code is distributed in the hope that it will be useful, but WITHOUT
 * ANY WARRANTY; without even the implied warranty of MERCHANTABILITY or
 * FITNESS FOR A PARTICULAR PURPOSE.  See the GNU General Public License
 * version 2 for more details (a copy is included in the LICENSE file that
 * accompanied this code).
 *
 * You should have received a copy of the GNU General Public License version
 * 2 along with this work; if not, write to the Free Software Foundation,
 * Inc., 51 Franklin St, Fifth Floor, Boston, MA 02110-1301 USA.
 *
 * Please contact Oracle, 500 Oracle Parkway, Redwood Shores, CA 94065 USA
 * or visit www.oracle.com if you need additional information or have any
 * questions.
 */
package org.graalvm.compiler.asm.aarch64;

import static jdk.vm.ci.aarch64.AArch64.CPU;
import static jdk.vm.ci.aarch64.AArch64.SIMD;
import static jdk.vm.ci.aarch64.AArch64.zr;
import static org.graalvm.compiler.asm.aarch64.AArch64Assembler.LoadFlag;
import static org.graalvm.compiler.asm.aarch64.AArch64Assembler.rd;
import static org.graalvm.compiler.asm.aarch64.AArch64Assembler.rn;
import static org.graalvm.compiler.asm.aarch64.AArch64Assembler.rs1;
import static org.graalvm.compiler.asm.aarch64.AArch64Assembler.rs2;

import java.util.Arrays;
import java.util.HashMap;
import java.util.Map;

import org.graalvm.compiler.debug.GraalError;

import jdk.vm.ci.aarch64.AArch64;
import jdk.vm.ci.aarch64.AArch64Kind;
import jdk.vm.ci.code.Register;
import jdk.vm.ci.meta.PlatformKind;

/**
 * This class encapsulates the AArch64 Advanced SIMD (ASIMD) assembler support. The documentation
 * below heavily references the Arm Architecture Reference Manual version G-a. The latest copy of
 * the manual can be found
 * <a href="https://developer.arm.com/documentation/ddi0487/latest">here</a>.
 *
 * <p>
 * In order to minimize confusion between ASIMD and similarly named General-Purpose/FP instructions,
 * each ASIMD instruction has capitalized a suffix which describes, in the order described in
 * Section C7.2, the type of each of the instruction's operands using in the following form:
 * <ul>
 * <li>G: General purpose register.</li>
 * <li>V: ASIMD register.</li>
 * <li>X: ASIMD register index (V[idx]).</li>
 * <li>S: ASIMD scalar register. This is primarily used to * perform integer operations within
 * vector registers without having to transfer the values back * to the general-purpose register, or
 * performing an operation across a single register, such as addv.</li>
 * <li>I: Immediate Operand.</li>
 * </ul>
 */
public abstract class AArch64ASIMDAssembler {

    /**
     * Calculates and maintains a mapping of all possible ASIMD immediate values.
     * <p>
     * ASIMD immediates use the form op:abc:cmode:defgh with bits 29:18-16:15-12:9-5. How these bits
     * are expanded into 64-bit values is codified in shared/functions/vectorAdvSIMDExpandImm
     * (J1-8208).
     */
    public static class ASIMDImmediateTable {

        private static final int ImmediateOpOffset = 29;
        private static final int ImmediateCmodeOffset = 12;
        private static final int ImmediateABCOffset = 16;
        private static final int ImmediateDEFGHOffset = 5;

        public enum BitValues {
            ZERO(0),
            ONE(1),
            ANY(0, 1);

            final int[] values;

            BitValues(int... values) {
                this.values = values;
            }
        }

        public static final ASIMDImmediateTable.ImmediateEncodings[] IMMEDIATE_TABLE = buildImmediateTable();

        /**
         * Tests whether an immediate can be encoded within an ASIMD instruction using the provided
         * ImmediateOp mode.
         */
        public static boolean isEncodable(long imm, ImmediateOp op) {
            int pos = Arrays.binarySearch(IMMEDIATE_TABLE, ASIMDImmediateTable.ImmediateEncodings.createRepresentativeEncoding(imm));
            if (pos < 0) {
                return false;
            }
            ASIMDImmediateTable.ImmediateEncodings immediate = IMMEDIATE_TABLE[pos];
            for (byte cmodeOpEncoding : ImmediateOp.getCmodeOpEncodings(op)) {
                if (immediate.validEncoding[cmodeOpEncoding]) {
                    return true;
                }
            }
            return false;
        }

        /**
         * Returns the instruction encoding for immediate using the provided ImmediateOp mode.
         */
        public static int getEncoding(long imm, ImmediateOp op) {
            assert isEncodable(imm, op);

            int pos = Arrays.binarySearch(IMMEDIATE_TABLE, ASIMDImmediateTable.ImmediateEncodings.createRepresentativeEncoding(imm));
            ASIMDImmediateTable.ImmediateEncodings immediate = IMMEDIATE_TABLE[pos];
            for (byte cmodeOpEncoding : ImmediateOp.getCmodeOpEncodings(op)) {
                if (immediate.validEncoding[cmodeOpEncoding]) {
                    int imm8Encoding = getImm8Encoding(immediate.imm8[cmodeOpEncoding]);
                    int opBit = cmodeOpEncoding & 0x1;
                    int cmodeBits = (cmodeOpEncoding >> 1) & 0xF;
                    return imm8Encoding | opBit << ImmediateOpOffset | cmodeBits << ImmediateCmodeOffset;
                }
            }
            throw GraalError.shouldNotReachHere("Unable to encode immediate");
        }

        private static int getImm8Encoding(byte imm8) {
            int encoding = ((imm8 >>> 5) & 0x7) << ImmediateABCOffset | (imm8 & 0x1F) << ImmediateDEFGHOffset;
            return encoding;
        }

        private static long[] asBitArray(long imm8) {
            long[] bitArray = new long[8];
            long remaining = imm8;
            for (int i = 0; i < 8; i++) {
                bitArray[i] = remaining & 0x1L;
                remaining = remaining >> 1;
            }
            return bitArray;
        }

        private static int getCmodeOpEncoding(int cmodeBits3to1, int cmodeBit0, int op) {
            int encoding = cmodeBits3to1 << 2 | cmodeBit0 << 1 | op;
            return encoding;
        }

        private static long replicateBit(long bit, int repeatNum) {
            if (bit == 0) {
                return 0;
            } else {
                assert bit == 1;
                return (1L << repeatNum) - 1;
            }
        }

        private static long notBit(long bit) {
            if (bit == 0) {
                return 1;
            } else {
                assert bit == 1;
                return 0;
            }
        }

        /**
         * Adds new immediate encoding to the appropriate
         * {@link ASIMDImmediateTable.ImmediateEncodings} object.
         */
        private static void registerImmediate(Map<Long, ASIMDImmediateTable.ImmediateEncodings> immediateMap, long imm64, long imm8, int cmodeBits3to1, ASIMDImmediateTable.BitValues cmodeBit0,
                        ASIMDImmediateTable.BitValues op) {
            immediateMap.compute(imm64,
                            (k, v) -> v == null ? new ASIMDImmediateTable.ImmediateEncodings(k, (byte) imm8, cmodeBits3to1, cmodeBit0, op)
                                            : v.addEncoding(imm64, (byte) imm8, cmodeBits3to1, cmodeBit0, op));
        }

        /**
         * This method generates all possible encodings and stores them in an array sorted by the
         * generated 64-bit values. This table is generated based on the
         * shared/functions/vector/AdvSIMDExpandIMM function (J1-8208).
         */
        private static ASIMDImmediateTable.ImmediateEncodings[] buildImmediateTable() {
            Map<Long, ASIMDImmediateTable.ImmediateEncodings> immediateMap = new HashMap<>();

            /*
             * Generating all possible immediates and linking them to the proper cmode/op values.
             */
            for (long imm8 = 0; imm8 < 256; imm8++) {
                long imm64;

                /* cmode<3:1> == 0 */
                imm64 = imm8 << 32 | imm8;
                registerImmediate(immediateMap, imm64, imm8, 0, ASIMDImmediateTable.BitValues.ANY, ASIMDImmediateTable.BitValues.ANY);

                /* cmode<3:1> == 1 */
                imm64 = imm8 << 40 | imm8 << 8;
                registerImmediate(immediateMap, imm64, imm8, 1, ASIMDImmediateTable.BitValues.ANY, ASIMDImmediateTable.BitValues.ANY);

                /* cmode<3:1> == 2 */
                imm64 = imm8 << 48 | imm8 << 16;
                registerImmediate(immediateMap, imm64, imm8, 2, ASIMDImmediateTable.BitValues.ANY, ASIMDImmediateTable.BitValues.ANY);

                /* cmode<3:1> == 3 */
                imm64 = imm8 << 56 | imm8 << 24;
                registerImmediate(immediateMap, imm64, imm8, 3, ASIMDImmediateTable.BitValues.ANY, ASIMDImmediateTable.BitValues.ANY);

                /* cmode<3:1> == 4 */
                imm64 = imm8 << 48 | imm8 << 32 | imm8 << 16 | imm8;
                registerImmediate(immediateMap, imm64, imm8, 4, ASIMDImmediateTable.BitValues.ANY, ASIMDImmediateTable.BitValues.ANY);

                /* cmode<3:1> == 5 */
                imm64 = imm8 << 56 | imm8 << 40 | imm8 << 24 | imm8 << 8;
                registerImmediate(immediateMap, imm64, imm8, 5, ASIMDImmediateTable.BitValues.ANY, ASIMDImmediateTable.BitValues.ANY);

                /* cmove<3:1> == 6 */
                /* cmode<0> == 0 */
                imm64 = imm8 << 40 | 0xFFL << 32 | imm8 << 8 | 0xFFL;
                registerImmediate(immediateMap, imm64, imm8, 6, ASIMDImmediateTable.BitValues.ZERO, ASIMDImmediateTable.BitValues.ANY);
                /* cmode<0> == 1 */
                imm64 = imm8 << 48 | 0xFFFFL << 32 | imm8 << 16 | 0xFFFFL;
                registerImmediate(immediateMap, imm64, imm8, 6, ASIMDImmediateTable.BitValues.ONE, ASIMDImmediateTable.BitValues.ANY);

                /* cmode <3:1> == 7 */
                long[] bitArray = asBitArray(imm8);
                /* cmode<0> == 0 && op == 0 */
                imm64 = imm8 << 56 | imm8 << 48 | imm8 << 40 | imm8 << 32 | imm8 << 24 | imm8 << 16 | imm8 << 8 | imm8;
                registerImmediate(immediateMap, imm64, imm8, 7, ASIMDImmediateTable.BitValues.ZERO, ASIMDImmediateTable.BitValues.ZERO);
                /* cmode<0> == 0 && op == 1 */
                imm64 = replicateBit(bitArray[7], 8) << 56 |
                                replicateBit(bitArray[6], 8) << 48 |
                                replicateBit(bitArray[5], 8) << 40 |
                                replicateBit(bitArray[4], 8) << 32 |
                                replicateBit(bitArray[3], 8) << 24 |
                                replicateBit(bitArray[2], 8) << 16 |
                                replicateBit(bitArray[1], 8) << 8 |
                                replicateBit(bitArray[0], 8);
                registerImmediate(immediateMap, imm64, imm8, 7, ASIMDImmediateTable.BitValues.ZERO, ASIMDImmediateTable.BitValues.ONE);
                /* cmode<0> == 1 && op == 0 */
                long imm32 = bitArray[7] << 31 | notBit(bitArray[6]) << 30 | replicateBit(bitArray[6], 5) << 25 | (imm8 & 0x3F) << 19;
                imm64 = imm32 << 32 | imm32;
                registerImmediate(immediateMap, imm64, imm8, 7, ASIMDImmediateTable.BitValues.ONE, ASIMDImmediateTable.BitValues.ZERO);
                /* cmode<0> == 1 && op == 1 */
                imm64 = bitArray[7] << 63 | notBit(bitArray[6]) << 62 | replicateBit(bitArray[6], 8) << 54 | (imm8 & 0x3F) << 48;
                registerImmediate(immediateMap, imm64, imm8, 7, ASIMDImmediateTable.BitValues.ONE, ASIMDImmediateTable.BitValues.ONE);
            }

            ASIMDImmediateTable.ImmediateEncodings[] table = immediateMap.values().toArray(new ASIMDImmediateTable.ImmediateEncodings[0]);
            Arrays.sort(table);

            return table;
        }

        /*
         * Contains the encodings associated with each 64-bit immediate value. Since multiple
         * cmode:op combinations can be used to represent the same value, each possible encoding
         * combination must be recorded.
         */
        private static final class ImmediateEncodings implements Comparable<ASIMDImmediateTable.ImmediateEncodings> {

            public final long imm;

            /* All of these operations are indexed by the bits cmode<3:0>:op. */
            private final boolean[] validEncoding;
            private final byte[] imm8;

            /**
             * This constructor is used when creating a value used to find the matching key in
             * {@link #IMMEDIATE_TABLE}.
             */
            private ImmediateEncodings(long imm) {
                this.imm = imm;
                this.validEncoding = null;
                this.imm8 = null;
            }

            public static ASIMDImmediateTable.ImmediateEncodings createRepresentativeEncoding(long imm) {
                return new ASIMDImmediateTable.ImmediateEncodings(imm);
            }

            ImmediateEncodings(long imm, byte imm8Val, int cmodeBits3to1, ASIMDImmediateTable.BitValues cmodeBit0, ASIMDImmediateTable.BitValues op) {
                this.imm = imm;
                this.validEncoding = new boolean[32];
                this.imm8 = new byte[32];
                for (int bit0 : cmodeBit0.values) {
                    for (int opBit : op.values) {
                        int cmodeOpEncoding = getCmodeOpEncoding(cmodeBits3to1, bit0, opBit);
                        assert !validEncoding[cmodeOpEncoding];
                        this.validEncoding[cmodeOpEncoding] = true;
                        this.imm8[cmodeOpEncoding] = imm8Val;
                    }
                }
            }

            public ASIMDImmediateTable.ImmediateEncodings addEncoding(long imm64, byte imm8Val, int cmodeBits3to1, ASIMDImmediateTable.BitValues cmodeBit0, ASIMDImmediateTable.BitValues op) {
                assert imm64 == this.imm;
                for (int bit0 : cmodeBit0.values) {
                    for (int opBit : op.values) {
                        int cmodeOpEncoding = getCmodeOpEncoding(cmodeBits3to1, bit0, opBit);
                        assert !validEncoding[cmodeOpEncoding];
                        this.validEncoding[cmodeOpEncoding] = true;
                        this.imm8[cmodeOpEncoding] = imm8Val;
                    }
                }
                return this;
            }

            @Override
            public int compareTo(ASIMDImmediateTable.ImmediateEncodings o) {
                return Long.compare(imm, o.imm);
            }
        }
    }

    /**
     * Enumeration for all vector instructions which can have an immediate operand.
     */
    public enum ImmediateOp {
        MOVI,
        MVNI,
        ORR,
        BIC,
        FMOVSP,
        FMOVDP;

        private static byte[] moviEncodings = {
                        /* 0xx00 */
                        0b00000,
                        0b00100,
                        0b01000,
                        0b01100,
                        /* 10x00 */
                        0b10000,
                        0b10100,
                        /* 110x0 */
                        0b11000,
                        0b11010,
                        /* 1110x */
                        0b11100,
                        0b11101,
                        /* 11110 */
                        0b11110,
        };

        private static byte[] mvniEncodings = {
                        /* 0xx01 */
                        0b00001,
                        0b00101,
                        0b01001,
                        0b01101,
                        /* 10x01 */
                        0b10001,
                        0b10101,
                        /* 110x1 */
                        0b11001,
                        0b11011,
        };

        private static byte[] orrEncodings = {
                        /* 0xx10 */
                        0b00010,
                        0b00110,
                        0b01010,
                        0b01110,
                        /* 10x10 */
                        0b10010,
                        0b10110,
        };

        private static byte[] bicEncodings = {
                        /* 0xx11 */
                        0b00011,
                        0b00111,
                        0b01011,
                        0b01111,
                        /* 10x11 */
                        0b10011,
                        0b10111,
        };

        private static byte[] fmovSPEncodings = {
                        /* 11110 */
                        0b11110
        };

        private static byte[] fmovDPEncodings = {
                        /* 11111 */
                        0b11111
        };

        /**
         * Returns all valid cmode:op encodings for the requested immediate op.
         */
        public static byte[] getCmodeOpEncodings(ImmediateOp op) {
            switch (op) {
                case MOVI:
                    return moviEncodings;
                case MVNI:
                    return mvniEncodings;
                case ORR:
                    return orrEncodings;
                case BIC:
                    return bicEncodings;
                case FMOVSP:
                    return fmovSPEncodings;
                case FMOVDP:
                    return fmovDPEncodings;
            }
            throw GraalError.shouldNotReachHere();
        }

    }

    /**
     * Enumeration of all different SIMD operation sizes.
     */
    public enum ASIMDSize {
        HalfReg(64),
        FullReg(128);

        private final int nbits;

        ASIMDSize(int nbits) {
            this.nbits = nbits;
        }

        public int bits() {
            return nbits;
        }

        public int bytes() {
            return nbits / Byte.SIZE;
        }

        public static ASIMDSize fromVectorKind(PlatformKind kind) {
            assert kind instanceof AArch64Kind;
            assert kind.getVectorLength() > 1;
            int bitSize = kind.getSizeInBytes() * Byte.SIZE;
            assert bitSize == 32 || bitSize == 64 || bitSize == 128;
            return bitSize == 128 ? FullReg : HalfReg;
        }
    }

    /**
     * Enumeration of all different lane types of SIMD register.
     * <p>
     * Byte(B):8b/lane; HalfWord(H):16b/lane; Word(S):32b/lane; DoubleWord(D):64b/lane.
     */
    public enum ElementSize {
        Byte(0, 8),
        HalfWord(1, 16),
        Word(2, 32),
        DoubleWord(3, 64);

        private final int encoding;
        private final int nbits;

        ElementSize(int encoding, int nbits) {
            this.encoding = encoding;
            this.nbits = nbits;
        }

        public int bits() {
            return nbits;
        }

        public int bytes() {
            return nbits / java.lang.Byte.SIZE;
        }

        public static ElementSize fromKind(PlatformKind kind) {
            switch (((AArch64Kind) kind).getScalar()) {
                case BYTE:
                    return Byte;
                case WORD:
                    return HalfWord;
                case DWORD:
                case SINGLE:
                    return Word;
                case QWORD:
                case DOUBLE:
                    return DoubleWord;
                default:
                    throw GraalError.shouldNotReachHere();
            }
        }

        public static ElementSize fromSize(int size) {
            switch (size) {
                case 8:
                    return Byte;
                case 16:
                    return HalfWord;
                case 32:
                    return Word;
                case 64:
                    return DoubleWord;
                default:
                    throw GraalError.shouldNotReachHere("Invalid ASIMD element size.");
            }
        }

        public ElementSize expand() {
            return ElementSize.fromSize(nbits * 2);
        }

        public ElementSize narrow() {
            return ElementSize.fromSize(nbits / 2);
        }
    }

    /**
     * Encodings for ASIMD instructions. These encodings are based on the encodings described in
     * C4.1.6.
     */
    private static final int UBit = 0b1 << 29;

    public enum ASIMDInstruction {

        /* Advanced SIMD load/store multiple structures (C4-296). */
        ST1_MULTIPLE_4R(0b0010 << 12),
        ST1_MULTIPLE_3R(0b0110 << 12),
        ST1_MULTIPLE_1R(0b0111 << 12),
        ST1_MULTIPLE_2R(0b1010 << 12),
        LD1_MULTIPLE_4R(LoadFlag | 0b0010 << 12),
        LD1_MULTIPLE_3R(LoadFlag | 0b0110 << 12),
        LD1_MULTIPLE_1R(LoadFlag | 0b0111 << 12),
        LD1_MULTIPLE_2R(LoadFlag | 0b1010 << 12),

        /* Advanced SIMD load/store single structure (C4-299). */
        LD1R(LoadFlag | 0b110 << 13),

        /* Cryptographic AES (C4-341). */
        AESE(0b00100 << 12),
        AESD(0b00101 << 12),
        AESMC(0b00110 << 12),
        AESIMC(0b00111 << 12),

        /* Advanced SIMD table lookup (C4-355). */
        TBL(0b0 << 12),
        TBX(0b1 << 12),

        /* Advanced SIMD permute (C4-355). */
        UZP1(0b001 << 12),
        TRN1(0b010 << 12),
        ZIP1(0b011 << 12),
        UZP2(0b101 << 12),
        TRN2(0b110 << 12),
        ZIP2(0b111 << 12),

        /* Advanced SIMD extract (C4-356). */
        EXT(0b00 << 22),

        /* Advanced SIMD copy (C4-356). */
        DUPELEM(0b0000 << 11),
        DUPGEN(0b0001 << 11),
        INSGEN(0b0011 << 11),
        SMOV(0b0101 << 11),
        UMOV(0b0111 << 11),

        /* Advanced SIMD two-register miscellaneous (C4-361). */
        /* size xx */
        REV64(0b00000 << 12),
        REV16(0b00001 << 12),
        CNT(0b00101 << 12),
        CMGT_ZERO(0b01000 << 12),
        CMEQ_ZERO(0b01001 << 12),
        CMLT_ZERO(0b01010 << 12),
        ABS(0b01011 << 12),
        XTN(0b10010 << 12),
        /* size 0x */
        FCVTN(0b10110 << 12),
        FCVTL(0b10111 << 12),
        SCVTF(0b11101 << 12),
        /* size 1x */
        FCMGT_ZERO(0b01100 << 12),
        FCMEQ_ZERO(0b01101 << 12),
        FCMLT_ZERO(0b01110 << 12),
        FABS(0b01111 << 12),
        FCVTZS(0b11011 << 12),
        /* UBit 1, size xx */
        REV32(UBit | 0b00000 << 12),
        CMGE_ZERO(UBit | 0b01000 << 12),
        CMLE_ZERO(UBit | 0b01001 << 12),
        NEG(UBit | 0b01011 << 12),
        /* UBit 1, size 00 */
        NOT(UBit | 0b00101 << 12),
        /* UBit 1, size 1x */
        FCMGE_ZERO(UBit | 0b01100 << 12),
        FCMLE_ZERO(UBit | 0b01101 << 12),
        FNEG(UBit | 0b01111 << 12),
        FSQRT(UBit | 0b11111 << 12),

        /* Advanced SIMD across lanes (C4-364). */
        SADDLV(0b00011 << 12),
        ADDV(0b11011 << 12),
        UADDLV(UBit | 0b00011 << 12),
        UMAXV(UBit | 0b01010 << 12),
        UMINV(UBit | 0b11010 << 12),

        /* Advanced SIMD three different (C4-365). */
        SMLAL(0b1000 << 12),
        SMLSL(0b1010 << 12),
        UMLAL(UBit | 0b1000 << 12),
        UMLSL(UBit | 0b1010 << 12),

        /*
         * Advanced SIMD three same (C4-366) & Advanced SIMD scalar three same (C4-349).
         */
        /* size xx */
        CMGT(0b00110 << 11),
        CMGE(0b00111 << 11),
        SSHL(0b01000 << 11),
        SMAX(0b01100 << 11),
        SMIN(0b01101 << 11),
        ADD(0b10000 << 11),
        CMTST(0b10001 << 11),
        MLA(0b10010 << 11),
        MUL(0b10011 << 11),
        ADDP(0b10111 << 11),
        /* size 0x */
        FMLA(0b11001 << 11),
        FADD(0b11010 << 11),
        FCMEQ(0b11100 << 11),
        FMAX(0b11110 << 11),
        /* size 00 */
        AND(0b00011 << 11),
        /* size 01 */
        BIC(0b00011 << 11),
        /* size 1x */
        FMLS(0b11001 << 11),
        FSUB(0b11010 << 11),
        FMIN(0b11110 << 11),
        /* size 10 */
        ORR(0b00011 << 11),
        /* size 11 */
        ORN(0b00011 << 11),
        /* UBit 1, size xx */
        CMHI(UBit | 0b00110 << 11),
        CMHS(UBit | 0b00111 << 11),
        USHL(UBit | 0b01000 << 11),
        SUB(UBit | 0b10000 << 11),
        CMEQ(UBit | 0b10001 << 11),
        MLS(UBit | 0b10010 << 11),
        /* UBit 1, size 0x */
        FMUL(UBit | 0b11011 << 11),
        FCMGE(UBit | 0b11100 << 11),
        FACGE(UBit | 0b11101 << 11),
        FDIV(UBit | 0b11111 << 11),
        /* UBit 1, size 00 */
        EOR(UBit | 0b00011 << 11),
        /* UBit 1, size 01 */
        BSL(UBit | 0b00011 << 11),
        /* UBit 1, size 10 */
        BIT(UBit | 0b00011 << 11),
        /* UBit 1, size 11 */
        BIF(UBit | 0b00011 << 11),
        /* UBit 1, size 1x */
        FCMGT(UBit | 0b11100 << 11),
        FACGT(UBit | 0b11101 << 11),

        /* Advanced SIMD shift by immediate (C4-371). */
        SSHR(0b00000 << 11),
        SHL(0b01010 << 11),
        SSHLL(0b10100 << 11),
        USHR(UBit | 0b00000 << 11),
        USHLL(UBit | 0b10100 << 11);

        public final int encoding;

        ASIMDInstruction(int encoding) {
            this.encoding = encoding;
        }

    }

    private final AArch64Assembler asm;

    protected AArch64ASIMDAssembler(AArch64Assembler asm) {
        this.asm = asm;
    }

    protected void emitInt(int x) {
        asm.emitInt(x);
    }

    /**
     * Returns whether the operation is utilizing multiple vector lanes. The only scenario when this
     * isn't true is when performing an operation using a 64-bit register and an element of size 64
     * bits.
     */
    private static boolean usesMultipleLanes(ASIMDSize size, ElementSize eSize) {
        return !(size == ASIMDSize.HalfReg && eSize == ElementSize.DoubleWord);
    }

    /**
     * Checks whether all registers follow one another (modulo 32 - the number of SIMD registers).
     */
    private static boolean assertConsecutiveSIMDRegisters(Register... regs) {
        int numRegs = AArch64.simdRegisters.size();
        assert regs[0].getRegisterCategory().equals(SIMD);
        for (int i = 1; i < regs.length; i++) {
            assert regs[i].getRegisterCategory().equals(SIMD);
            assert (regs[i - 1].encoding + 1) % numRegs == regs[i].encoding : "registers must be consecutive";
        }
        return true;
    }

    /* Helper values/methods for encoding instructions */

    private static final int ASIMDSizeOffset = 22;

    private static final int elemSize00 = 0b00 << ASIMDSizeOffset;
    private static final int elemSize01 = 0b01 << ASIMDSizeOffset;
    private static final int elemSize10 = 0b10 << ASIMDSizeOffset;
    private static final int elemSize11 = 0b11 << ASIMDSizeOffset;

    private static int elemSizeXX(ElementSize eSize) {
        return eSize.encoding << ASIMDSizeOffset;
    }

    private static int elemSize1X(ElementSize eSize) {
        assert eSize == ElementSize.Word || eSize == ElementSize.DoubleWord;
        return (0b10 | (eSize == ElementSize.DoubleWord ? 1 : 0)) << ASIMDSizeOffset;
    }

    private static int elemSize0X(ElementSize eSize) {
        assert eSize == ElementSize.Word || eSize == ElementSize.DoubleWord;
        return (eSize == ElementSize.DoubleWord ? 1 : 0) << ASIMDSizeOffset;
    }

    /**
     * Sets the Q-bit if requested.
     */
    private static int qBit(boolean isSet) {
        return (isSet ? 1 : 0) << 30;
    }

    /**
     * Sets the Q-bit if using all 128-bits.
     */
    private static int qBit(ASIMDSize size) {
        return (size == ASIMDSize.FullReg ? 1 : 0) << 30;
    }

    /**
     * Single structures encode sizes at a different spot than the traditional eSize offset
     * ({@link #ASIMDSizeOffset}).
     */
    private static int singleStructureElemSizeEncoding(ASIMDInstruction instr, ElementSize eSize) {
        int encoding;
        switch (instr) {
            case LD1R:
                encoding = eSize.encoding;
                break;
            default:
                throw GraalError.shouldNotReachHere();
        }
        return encoding << 10;
    }

    private static int encodeStructureAddress(ASIMDInstruction instr, ASIMDSize size, ElementSize eSize, AArch64Address address) {
        int postIndexEncoding;
        int offsetEncoding;
        Register offset;
        switch (address.getAddressingMode()) {
            case BASE_REGISTER_ONLY:
                postIndexEncoding = 0;
                offsetEncoding = 0;
                break;
            case REGISTER_STRUCTURE_POST_INDEXED:
                postIndexEncoding = 0b1 << 23;
                offset = address.getOffset();
                assert !offset.equals(zr);
                offsetEncoding = rs2(offset);
                break;
            case IMMEDIATE_STRUCTURE_POST_INDEXED:
                postIndexEncoding = 0b1 << 23;
                offset = address.getOffset();
                assert offset.equals(zr);
                assert address.getImmediateRaw() == AArch64Address.determineStructureImmediateValue(instr, size, eSize);
                offsetEncoding = rs2(offset);
                break;
            default:
                throw GraalError.shouldNotReachHere();
        }
        return postIndexEncoding | offsetEncoding | rn(address.getBase());
    }

    private void loadStoreMultipleStructures(ASIMDInstruction instr, ASIMDSize size, ElementSize eSize, Register value, AArch64Address address) {
        int baseEncoding = 0b0_0_001100_0_0_0_00000_0000_00_00000_00000;
        int eSizeEncoding = eSize.encoding << 10;
        int addressEncoding = encodeStructureAddress(instr, size, eSize, address);
        emitInt(instr.encoding | baseEncoding | qBit(size) | eSizeEncoding | addressEncoding | rd(value));
    }

    private void loadStoreSingleStructure(ASIMDInstruction instr, ASIMDSize size, ElementSize eSize, Register value, AArch64Address address) {
        int baseEncoding = 0b0_0_001101_0_0_0_00000_000_0_00_00000_00000;
        int eSizeEncoding = singleStructureElemSizeEncoding(instr, eSize);
        int addressEncoding = encodeStructureAddress(instr, size, eSize, address);
        emitInt(instr.encoding | baseEncoding | qBit(size) | eSizeEncoding | addressEncoding | rd(value));
    }

    private void cryptographicAES(ASIMDInstruction instr, Register dst, Register src) {
        int baseEncoding = 0b01001110_00_10100_00000_10_00000_00000;
        emitInt(instr.encoding | baseEncoding | elemSize00 | rd(dst) | rn(src));
    }

    private void scalarThreeSameEncoding(ASIMDInstruction instr, int eSizeEncoding, Register dst, Register src1, Register src2) {
        int baseEncoding = 0b01_0_11110_00_1_00000_00000_1_00000_00000;
        emitInt(instr.encoding | baseEncoding | eSizeEncoding | rd(dst) | rs1(src1) | rs2(src2));
    }

    private void scalarShiftByImmEncoding(ASIMDInstruction instr, int imm7, Register dst, Register src) {
        assert (imm7 & 0b1111_111) == imm7;
        assert (imm7 & 0b1111_111) != 0;
        assert (imm7 & 0b0000_111) != imm7;
        int baseEncoding = 0b01_0_111110_0000_000_00000_1_00000_00000;
        emitInt(instr.encoding | baseEncoding | imm7 << 16 | rd(dst) | rs1(src));
    }

    private void tableLookupEncoding(ASIMDInstruction instr, ASIMDSize size, int numTableRegs, Register dst, Register src1, Register src2) {
        int baseEncoding = 0b0_0_001110_00_0_00000_0_000_00_00000_00000;
        assert numTableRegs >= 1 && numTableRegs <= 4;
        int numTableRegsEncoding = (numTableRegs - 1) << 13;
        emitInt(instr.encoding | baseEncoding | qBit(size) | numTableRegsEncoding | rd(dst) | rs1(src1) | rs2(src2));
    }

    private void permuteEncoding(ASIMDInstruction instr, ASIMDSize size, ElementSize eSize, Register dst, Register src1, Register src2) {
        int baseEncoding = 0b0_0_001110_00_0_00000_0_000_10_00000_00000;
        emitInt(instr.encoding | baseEncoding | qBit(size) | elemSizeXX(eSize) | rd(dst) | rs1(src1) | rs2(src2));
    }

    private void copyEncoding(ASIMDInstruction instr, boolean setQBit, ElementSize eSize, Register dst, Register src, int index) {
        assert index >= 0 && index < ASIMDSize.FullReg.bytes() / eSize.bytes();
        int baseEncoding = 0b0_0_0_01110000_00000_0_0000_1_00000_00000;
        int imm5Encoding = (index * 2 * eSize.bytes() | eSize.bytes()) << 16;
        emitInt(instr.encoding | baseEncoding | qBit(setQBit) | imm5Encoding | rd(dst) | rs1(src));
    }

    private void twoRegMiscEncoding(ASIMDInstruction instr, ASIMDSize size, int eSizeEncoding, Register dst, Register src) {
        twoRegMiscEncoding(instr, size == ASIMDSize.FullReg, eSizeEncoding, dst, src);
    }

    private void twoRegMiscEncoding(ASIMDInstruction instr, boolean setQBit, int eSizeEncoding, Register dst, Register src) {
        int baseEncoding = 0b0_0_0_01110_00_10000_00000_10_00000_00000;
        emitInt(instr.encoding | baseEncoding | qBit(setQBit) | eSizeEncoding | rd(dst) | rs1(src));
    }

    private void acrossLanesEncoding(ASIMDInstruction instr, ASIMDSize size, int eSizeEncoding, Register dst, Register src) {
        int baseEncoding = 0b0_0_0_01110_00_11000_00000_10_00000_00000;
        emitInt(instr.encoding | baseEncoding | qBit(size) | eSizeEncoding | rd(dst) | rs1(src));
    }

    private void threeDifferentEncoding(ASIMDInstruction instr, boolean setQBit, int eSizeEncoding, Register dst, Register src1, Register src2) {
        int baseEncoding = 0b0_0_0_01110_00_1_00000_0000_00_00000_00000;
        emitInt(instr.encoding | baseEncoding | qBit(setQBit) | eSizeEncoding | rd(dst) | rs1(src1) | rs2(src2));
    }

    private void threeSameEncoding(ASIMDInstruction instr, ASIMDSize size, int eSizeEncoding, Register dst, Register src1, Register src2) {
        int baseEncoding = 0b0_0_0_01110_00_1_00000_00000_1_00000_00000;
        emitInt(instr.encoding | baseEncoding | qBit(size) | eSizeEncoding | rd(dst) | rs1(src1) | rs2(src2));
    }

    private void modifiedImmEncoding(ImmediateOp op, ASIMDSize size, Register dst, long imm) {
        int baseEncoding = 0b0_0_0_0111100000_000_0000_0_1_00000_00000;
        int immEncoding = ASIMDImmediateTable.getEncoding(imm, op);
        emitInt(baseEncoding | qBit(size) | immEncoding | rd(dst));
    }

    private void shiftByImmEncoding(ASIMDInstruction instr, ASIMDSize size, int imm7, Register dst, Register src) {
        shiftByImmEncoding(instr, size == ASIMDSize.FullReg, imm7, dst, src);
    }

    private void shiftByImmEncoding(ASIMDInstruction instr, boolean setQBit, int imm7, Register dst, Register src) {
        assert (imm7 & 0b1111_111) == imm7;
        assert (imm7 & 0b1111_111) != 0;
        assert (imm7 & 0b0000_111) != imm7;
        int baseEncoding = 0b0_0_0_011110_0000_000_00000_1_00000_00000;
        emitInt(instr.encoding | baseEncoding | qBit(setQBit) | imm7 << 16 | rd(dst) | rs1(src));
    }

    /**
     * C7.2.1 Integer absolute value.<br>
     *
     * <code>for i in 0..n-1 do dst[i] = int_abs(src[i])</code>
     *
     * @param size register size.
     * @param eSize element size.
     * @param dst SIMD register.
     * @param src SIMD register.
     */
    public void absVV(ASIMDSize size, ElementSize eSize, Register dst, Register src) {
        assert usesMultipleLanes(size, eSize);

        assert dst.getRegisterCategory().equals(SIMD);
        assert src.getRegisterCategory().equals(SIMD);

        twoRegMiscEncoding(ASIMDInstruction.ABS, size, elemSizeXX(eSize), dst, src);
    }

    /**
     * C7.2.2 Integer add scalar.<br>
     *
     * <code>dst[0] = int_add(src1[0], src2[0])</code>
     * <p>
     * Note that only 64-bit (DoubleWord) operations are available.
     *
     * @param eSize element size. Must be of type ElementSize.DoubleWord
     * @param dst SIMD register.
     * @param src1 SIMD register.
     * @param src2 SIMD register.
     */
    public void addSSS(ElementSize eSize, Register dst, Register src1, Register src2) {
        assert dst.getRegisterCategory().equals(SIMD);
        assert src1.getRegisterCategory().equals(SIMD);
        assert src2.getRegisterCategory().equals(SIMD);

        assert eSize == ElementSize.DoubleWord; // only size supported

        scalarThreeSameEncoding(ASIMDInstruction.ADD, elemSizeXX(eSize), dst, src1, src2);
    }

    /**
     * C7.2.2 Integer add vector.<br>
     *
     * <code>for i in 0..n-1 do dst[i] = int_add(src1[i], src2[i])</code>
     *
     * @param size register size.
     * @param eSize element size.
     * @param dst SIMD register.
     * @param src1 SIMD register.
     * @param src2 SIMD register.
     */
    public void addVVV(ASIMDSize size, ElementSize eSize, Register dst, Register src1, Register src2) {
        assert dst.getRegisterCategory().equals(SIMD);
        assert src1.getRegisterCategory().equals(SIMD);
        assert src2.getRegisterCategory().equals(SIMD);

        threeSameEncoding(ASIMDInstruction.ADD, size, elemSizeXX(eSize), dst, src1, src2);
    }

    /**
     * C7.2.5 Add pairwise vector.<br>
     * <p>
     * From the manual: "This instruction creates a vector by concatenating the vector elements of
     * the first source SIMD&FP register after the vector elements of the second source SIMD&FP
     * register, reads each pair of adjacent vector elements from the concatenated vector, adds each
     * pair of values together, places the result into a vector, and writes the vector to the
     * destination SIMD&FP register."
     *
     * @param size register size.
     * @param eSize element size.
     * @param dst SIMD register.
     * @param src1 SIMD register.
     * @param src2 SIMD register.
     */
    public void addpVVV(ASIMDSize size, ElementSize eSize, Register dst, Register src1, Register src2) {
        assert dst.getRegisterCategory().equals(SIMD);
        assert src1.getRegisterCategory().equals(SIMD);
        assert src2.getRegisterCategory().equals(SIMD);
        assert usesMultipleLanes(size, eSize);

        threeSameEncoding(ASIMDInstruction.ADDP, size, elemSizeXX(eSize), dst, src1, src2);
    }

    /**
     * C7.2.6 Add across vector.<br>
     *
     * <code>dst = src[0] + ....+ src[n].</code>
     *
     * @param size register size.
     * @param elementSize width of each addition operand.
     * @param dst SIMD register.
     * @param src SIMD register.
     */
    public void addvSV(ASIMDSize size, ElementSize elementSize, Register dst, Register src) {
        assert !(size == ASIMDSize.HalfReg && elementSize == ElementSize.Word) : "Invalid size and lane combination for addv";
        assert elementSize != ElementSize.DoubleWord : "Invalid lane width for addv";

        acrossLanesEncoding(ASIMDInstruction.ADDV, size, elemSizeXX(elementSize), dst, src);
    }

    /**
     * C7.2.7 AES single round decryption.<br>
     *
     * @param dst SIMD register.
     * @param src SIMD register.
     */
    public void aesd(Register dst, Register src) {
        assert dst.getRegisterCategory().equals(SIMD);
        assert src.getRegisterCategory().equals(SIMD);

        cryptographicAES(ASIMDInstruction.AESD, dst, src);
    }

    /**
     * C7.2.8 AES single round encryption.<br>
     *
     * @param dst SIMD register.
     * @param src SIMD register.
     */
    public void aese(Register dst, Register src) {
        assert dst.getRegisterCategory().equals(SIMD);
        assert src.getRegisterCategory().equals(SIMD);

        cryptographicAES(ASIMDInstruction.AESE, dst, src);
    }

    /**
     * C7.2.9 AES inverse mix columns.<br>
     *
     * @param dst SIMD register.
     * @param src SIMD register.
     */
    public void aesimc(Register dst, Register src) {
        assert dst.getRegisterCategory().equals(SIMD);
        assert src.getRegisterCategory().equals(SIMD);

        cryptographicAES(ASIMDInstruction.AESIMC, dst, src);
    }

    /**
     * C7.2.10 AES mix columns.<br>
     *
     * @param dst SIMD register.
     * @param src SIMD register.
     */
    public void aesmc(Register dst, Register src) {
        assert dst.getRegisterCategory().equals(SIMD);
        assert src.getRegisterCategory().equals(SIMD);

        cryptographicAES(ASIMDInstruction.AESMC, dst, src);
    }

    /**
     * C7.2.11 Bitwise and vector.<br>
     *
     * <code>for i in 0..n-1 do dst[i] = src1[i] & src2[i]</code>
     *
     * @param size register size.
     * @param dst SIMD register.
     * @param src1 SIMD register.
     * @param src2 SIMD register.
     */
    public void andVVV(ASIMDSize size, Register dst, Register src1, Register src2) {
        assert dst.getRegisterCategory().equals(SIMD);
        assert src1.getRegisterCategory().equals(SIMD);
        assert src2.getRegisterCategory().equals(SIMD);

        threeSameEncoding(ASIMDInstruction.AND, size, elemSize00, dst, src1, src2);
    }

    /**
     * C7.2.20 Bitwise bit clear.<br>
     * This instruction performs a bitwise and between the SIMD register and the complement of the
     * provided immediate value.
     *
     * <code>dst = dst & ~(imm{1,2})</code>
     *
     * @param size register size.
     * @param dst SIMD register.
     * @param imm long value to move. If size is 128, then this value is copied twice
     */
    public void bicVI(ASIMDSize size, Register dst, long imm) {
        modifiedImmEncoding(ImmediateOp.BIC, size, dst, imm);
    }

    /**
     * C7.2.21 Bitwise bit clear (vector, register).<br>
     * This instruction performs a bitwise and between the first source and the complement of the
     * second source.
     *
     * <code>for i in 0..n-1 do dst[i] = src1[i] & ~src2[i]</code>
     *
     * @param size register size.
     * @param dst SIMD register.
     * @param src1 SIMD register.
     * @param src2 SIMD register.
     */
    public void bicVVV(ASIMDSize size, Register dst, Register src1, Register src2) {
        assert dst.getRegisterCategory().equals(SIMD);
        assert src1.getRegisterCategory().equals(SIMD);
        assert src2.getRegisterCategory().equals(SIMD);

        threeSameEncoding(ASIMDInstruction.BIC, size, elemSize01, dst, src1, src2);
    }

    /**
     * C7.2.22 Bitwise insert if false.<br>
     * This instruction inserts each bit from the first source register into the destination
     * register if the corresponding bit of the second source register is 0, otherwise leave the bit
     * in the destination register unchanged.
     *
     * <code>for i in 0..n-1 do dst[i] = src2[i] == 0 ? src1[i] : dst[i] </code>
     *
     * @param size register size.
     * @param dst SIMD register.
     * @param src1 SIMD register.
     * @param src2 SIMD register.
     */
    public void bifVVV(ASIMDSize size, Register dst, Register src1, Register src2) {
        assert dst.getRegisterCategory().equals(SIMD);
        assert src1.getRegisterCategory().equals(SIMD);
        assert src2.getRegisterCategory().equals(SIMD);

        threeSameEncoding(ASIMDInstruction.BIF, size, elemSize11, dst, src1, src2);
    }

    /**
     * C7.2.23 Bitwise insert if true.<br>
     * This instruction inserts each bit from the first source register into the destination
     * register if the corresponding bit of the second source register is 1, otherwise leave the bit
     * in the destination register unchanged.
     *
     * <code>for i in 0..n-1 do dst[i] = src2[i] == 1 ? src1[i] : dst[i] </code>
     *
     * @param size register size.
     * @param dst SIMD register.
     * @param src1 SIMD register.
     * @param src2 SIMD register.
     */
    public void bitVVV(ASIMDSize size, Register dst, Register src1, Register src2) {
        assert dst.getRegisterCategory().equals(SIMD);
        assert src1.getRegisterCategory().equals(SIMD);
        assert src2.getRegisterCategory().equals(SIMD);

        threeSameEncoding(ASIMDInstruction.BIT, size, elemSize10, dst, src1, src2);
    }

    /**
     * C7.2.24 Bitwise select.<br>
     * This instruction sets each bit in the destination register to the corresponding bit from the
     * first source register when the original destination bit was 1, otherwise from the second
     * source register.
     *
     * <code>for i in 0..n-1 do dst[i] = dst[i] == 1 ? src1[i] : src2[i]</code>
     *
     * @param size register size.
     * @param dst SIMD register.
     * @param src1 SIMD register.
     * @param src2 SIMD register.
     */
    public void bslVVV(ASIMDSize size, Register dst, Register src1, Register src2) {
        assert dst.getRegisterCategory().equals(SIMD);
        assert src1.getRegisterCategory().equals(SIMD);
        assert src2.getRegisterCategory().equals(SIMD);

        threeSameEncoding(ASIMDInstruction.BSL, size, elemSize01, dst, src1, src2);
    }

    /**
     * C7.2.27 Compare bitwise equal.<br>
     * <p>
     * For elements which the comparison is true, all bits of the corresponding dst lane are set to
     * 1. Otherwise, if the comparison is false, then the corresponding dst lane is cleared.
     *
     * <code>for i in 0..n-1 do dst[i] = src1[i] == src2[i] ? -1 : 0</code>
     *
     * @param size register size.
     * @param eSize element size. ElementSize.DoubleWord is only applicable when size is 128 (i.e.
     *            the operation is performed on more than one element).
     * @param dst SIMD register.
     * @param src1 SIMD register.
     * @param src2 SIMD register.
     */
    public void cmeqVVV(ASIMDSize size, ElementSize eSize, Register dst, Register src1, Register src2) {
        assert usesMultipleLanes(size, eSize);

        threeSameEncoding(ASIMDInstruction.CMEQ, size, elemSizeXX(eSize), dst, src1, src2);
    }

    /**
     * C7.2.28 Compare bitwise equal to zero.<br>
     * <p>
     * For elements which the comparison is true, all bits of the corresponding dst lane are set to
     * 1. Otherwise, if the comparison is false, then the corresponding dst lane is cleared.
     *
     * <code>for i in 0..n-1 do dst[i] = src[i] == 0 ? -1 : 0</code>
     *
     * @param size register size.
     * @param eSize element size. ElementSize.DoubleWord is only applicable when size is 128 (i.e.
     *            the operation is performed on more than one element).
     * @param dst SIMD register.
     * @param src SIMD register.
     */
    public void cmeqZeroVV(ASIMDSize size, ElementSize eSize, Register dst, Register src) {
        assert usesMultipleLanes(size, eSize);

        twoRegMiscEncoding(ASIMDInstruction.CMEQ_ZERO, size, elemSizeXX(eSize), dst, src);
    }

    /**
     * C7.2.29 Compare signed greater than or equal.<br>
     * <p>
     * For elements which the comparison is true, all bits of the corresponding dst lane are set to
     * 1. Otherwise, if the comparison is false, then the corresponding dst lane is cleared.
     *
     * <code>for i in 0..n-1 do dst[i] = src1[i] >= src2[i] ? -1 : 0</code>
     *
     * @param size register size.
     * @param eSize element size. ElementSize.DoubleWord is only applicable when size is 128 (i.e.
     *            the operation is performed on more than one element).
     * @param dst SIMD register.
     * @param src1 SIMD register.
     * @param src2 SIMD register.
     */
    public void cmgeVVV(ASIMDSize size, ElementSize eSize, Register dst, Register src1, Register src2) {
        assert usesMultipleLanes(size, eSize);

        threeSameEncoding(ASIMDInstruction.CMGE, size, elemSizeXX(eSize), dst, src1, src2);
    }

    /**
     * C7.2.30 Compare signed greater than or equal to zero.<br>
     * <p>
     * For elements which the comparison is true, all bits of the corresponding dst lane are set to
     * 1. Otherwise, if the comparison is false, then the corresponding dst lane is cleared.
     *
     * <code>for i in 0..n-1 do dst[i] >= src[i] == 0 ? -1 : 0</code>
     *
     * @param size register size.
     * @param eSize element size. ElementSize.DoubleWord is only applicable when size is 128 (i.e.
     *            the operation is performed on more than one element).
     * @param dst SIMD register.
     * @param src SIMD register.
     */
    public void cmgeZeroVV(ASIMDSize size, ElementSize eSize, Register dst, Register src) {
        assert usesMultipleLanes(size, eSize);

        twoRegMiscEncoding(ASIMDInstruction.CMGE_ZERO, size, elemSizeXX(eSize), dst, src);
    }

    /**
     * C7.2.31 Compare signed greater than.<br>
     * <p>
     * For elements which the comparison is true, all bits of the corresponding dst lane are set to
     * 1. Otherwise, if the comparison is false, then the corresponding dst lane is cleared.
     *
     * <code>for i in 0..n-1 do dst[i] = src1[i] > src2[i] ? -1 : 0</code>
     *
     * @param size register size.
     * @param eSize element size. ElementSize.DoubleWord is only applicable when size is 128 (i.e.
     *            the operation is performed on more than one element).
     * @param dst SIMD register.
     * @param src1 SIMD register.
     * @param src2 SIMD register.
     */
    public void cmgtVVV(ASIMDSize size, ElementSize eSize, Register dst, Register src1, Register src2) {
        assert usesMultipleLanes(size, eSize);

        threeSameEncoding(ASIMDInstruction.CMGT, size, elemSizeXX(eSize), dst, src1, src2);
    }

    /**
     * C7.2.32 Compare signed greater than zero.<br>
     * <p>
     * For elements which the comparison is true, all bits of the corresponding dst lane are set to
     * 1. Otherwise, if the comparison is false, then the corresponding dst lane is cleared.
     *
     * <code>for i in 0..n-1 do dst[i] = src[i] > 0 ? -1 : 0</code>
     *
     * @param size register size.
     * @param eSize element size. ElementSize.DoubleWord is only applicable when size is 128 (i.e.
     *            the operation is performed on more than one element).
     * @param dst SIMD register.
     * @param src SIMD register.
     */
    public void cmgtZeroVV(ASIMDSize size, ElementSize eSize, Register dst, Register src) {
        assert usesMultipleLanes(size, eSize);

        twoRegMiscEncoding(ASIMDInstruction.CMGT_ZERO, size, elemSizeXX(eSize), dst, src);
    }

    /**
     * C7.2.33 Compare unsigned higher.<br>
     * <p>
     * For elements which the comparison is true, all bits of the corresponding dst lane are set to
     * 1. Otherwise, if the comparison is false, then the corresponding dst lane is cleared.
     *
     * <code>for i in 0..n-1 do dst[i] = unsigned(src1[i]) > unsigned(src2[i]) ? -1 : 0</code>
     *
     * @param size register size.
     * @param eSize element size. ElementSize.DoubleWord is only applicable when size is 128 (i.e.
     *            the operation is performed on more than one element).
     * @param dst SIMD register.
     * @param src1 SIMD register.
     * @param src2 SIMD register.
     */
    public void cmhiVVV(ASIMDSize size, ElementSize eSize, Register dst, Register src1, Register src2) {
        assert usesMultipleLanes(size, eSize);

        threeSameEncoding(ASIMDInstruction.CMHI, size, elemSizeXX(eSize), dst, src1, src2);
    }

    /**
     * C7.2.34 Compare unsigned higher or same.<br>
     * <p>
     * For elements which the comparison is true, all bits of the corresponding dst lane are set to
     * 1. Otherwise, if the comparison is false, then the corresponding dst lane is cleared.
     *
     * <code>for i in 0..n-1 do dst[i] = unsigned(src1[i]) >= unsigned(src2[i]) ? -1 : 0</code>
     *
     * @param size register size.
     * @param eSize element size. ElementSize.DoubleWord is only applicable when size is 128 (i.e.
     *            the operation is performed on more than one element).
     * @param dst SIMD register.
     * @param src1 SIMD register.
     * @param src2 SIMD register.
     */
    public void cmhsVVV(ASIMDSize size, ElementSize eSize, Register dst, Register src1, Register src2) {
        assert usesMultipleLanes(size, eSize);

        threeSameEncoding(ASIMDInstruction.CMHS, size, elemSizeXX(eSize), dst, src1, src2);
    }

    /**
     * C7.2.35 Compare signed less than or equal to zero.<br>
     * <p>
     * For elements which the comparison is true, all bits of the corresponding dst lane are set to
     * 1. Otherwise, if the comparison is false, then the corresponding dst lane is cleared.
     *
     * <code>for i in 0..n-1 do dst[i] = src[i] <= 0 ? -1 : 0</code>
     *
     * @param size register size.
     * @param eSize element size. ElementSize.DoubleWord is only applicable when size is 128 (i.e.
     *            the operation is performed on more than one element).
     * @param dst SIMD register.
     * @param src SIMD register.
     */
    public void cmleZeroVV(ASIMDSize size, ElementSize eSize, Register dst, Register src) {
        assert usesMultipleLanes(size, eSize);

        twoRegMiscEncoding(ASIMDInstruction.CMLE_ZERO, size, elemSizeXX(eSize), dst, src);
    }

    /**
     * C7.2.36 Compare signed less than zero.<br>
     * <p>
     * For elements which the comparison is true, all bits of the corresponding dst lane are set to
     * 1. Otherwise, if the comparison is false, then the corresponding dst lane is cleared.
     *
     * <code>for i in 0..n-1 do dst[i] = src[i] < 0 ? -1 : 0</code>
     *
     * @param size register size.
     * @param eSize element size. ElementSize.DoubleWord is only applicable when size is 128 (i.e.
     *            the operation is performed on more than one element).
     * @param dst SIMD register.
     * @param src SIMD register.
     */
    public void cmltZeroVV(ASIMDSize size, ElementSize eSize, Register dst, Register src) {
        assert usesMultipleLanes(size, eSize);

        twoRegMiscEncoding(ASIMDInstruction.CMLT_ZERO, size, elemSizeXX(eSize), dst, src);
    }

    /**
     * C7.2.37 Compare bitwise test bits nonzero.<br>
     * <p>
     * For elements which the comparison is true, all bits of the corresponding dst lane are set to
     * 1. Otherwise, if the comparison is false, then the corresponding dst lane is cleared.
     *
     * <code>for i in 0..n-1 do dst[i] = (src1[i] & src2[i]) == 0 ? 0 : -1</code>
     *
     * @param size register size.
     * @param eSize element size. ElementSize.DoubleWord is only applicable when size is 128 (i.e.
     *            the operation is performed on more than one element).
     * @param dst SIMD register.
     * @param src1 SIMD register.
     * @param src2 SIMD register.
     */
    public void cmtstVVV(ASIMDSize size, ElementSize eSize, Register dst, Register src1, Register src2) {
        assert usesMultipleLanes(size, eSize);

        threeSameEncoding(ASIMDInstruction.CMTST, size, elemSizeXX(eSize), dst, src1, src2);
    }

    /**
     * C7.2.38 Population Count per byte.<br>
     *
     * <code>dst[0...n] = countBitCountOfEachByte(src[0...n]), n = size/8.</code>
     *
     * @param size register size.
     * @param dst SIMD register. Should not be null.
     * @param src SIMD register. Should not be null.
     */
    public void cntVV(ASIMDSize size, Register dst, Register src) {
        twoRegMiscEncoding(ASIMDInstruction.CNT, size, elemSize00, dst, src);
    }

    /**
     * C7.2.39 Duplicate vector element to scalar.<br>
     * Note that, regardless of the source vector element's index, the value is always copied into
     * the beginning of the destination register (offset 0).
     *
     * <code>dst[0] = src[index]</code>
     *
     * @param eSize size of value to duplicate.
     * @param dst SIMD register
     * @param src SIMD register
     * @param index offset of value to duplicate
     */
    public void dupSX(ElementSize eSize, Register dst, Register src, int index) {
        assert src.getRegisterCategory().equals(SIMD);
        assert dst.getRegisterCategory().equals(SIMD);
        assert index >= 0 && index < ASIMDSize.FullReg.bytes() / eSize.bytes();

        /*
         * Technically, this is instruction's encoding format is "advanced simd scalar copy"
         * (C4-343).
         */
        int baseEncoding = 0b01_0_11110000_00000_0_0000_1_00000_00000;
        int imm5Encoding = ((index * 2 * eSize.bytes()) | eSize.bytes()) << 16;
        emitInt(ASIMDInstruction.DUPELEM.encoding | baseEncoding | imm5Encoding | rd(dst) | rn(src));
    }

    /**
     * C7.2.39 Duplicate vector element to vector.<br>
     *
     * <code>dst[0..n-1] = src[index]{n}</code>
     *
     * @param dstSize total size of all duplicates.
     * @param eSize size of value to duplicate.
     * @param dst SIMD register.
     * @param src SIMD register.
     * @param index offset of value to duplicate
     */
    public void dupVX(ASIMDSize dstSize, ElementSize eSize, Register dst, Register src, int index) {
        assert src.getRegisterCategory().equals(SIMD);
        assert dst.getRegisterCategory().equals(SIMD);

        copyEncoding(ASIMDInstruction.DUPELEM, dstSize == ASIMDSize.FullReg, eSize, dst, src, index);
    }

    /**
     * C7.2.40 Duplicate general-purpose register to vector.<br>
     *
     * <code>dst(simd) = src(gp){n}</code>
     *
     * @param dstSize total size of all duplicates.
     * @param eSize size of value to duplicate.
     * @param dst SIMD register.
     * @param src general-purpose register.
     */
    public void dupVG(ASIMDSize dstSize, ElementSize eSize, Register dst, Register src) {
        assert usesMultipleLanes(dstSize, eSize);
        assert src.getRegisterCategory().equals(CPU);
        assert dst.getRegisterCategory().equals(SIMD);

        copyEncoding(ASIMDInstruction.DUPGEN, dstSize == ASIMDSize.FullReg, eSize, dst, src, 0);
    }

    /**
     * C7.2.41 Bitwise exclusive or vector.<br>
     *
     * <code>for i in 0..n-1 do dst[i] = src1[i] ^ src2[i]</code>
     *
     * @param size register size.
     * @param dst SIMD register.
     * @param src1 SIMD register.
     * @param src2 SIMD register.
     */
    public void eorVVV(ASIMDSize size, Register dst, Register src1, Register src2) {
        assert dst.getRegisterCategory().equals(SIMD);
        assert src1.getRegisterCategory().equals(SIMD);
        assert src2.getRegisterCategory().equals(SIMD);

        threeSameEncoding(ASIMDInstruction.EOR, size, elemSize00, dst, src1, src2);
    }

    /**
     * C7.2.43 Extract from pair of vectors.<br>
     * <p>
     * From the manual: "This instruction extracts the lowest vector elements from the second source
     * SIMD&FP register and the highest vector elements from the first source SIMD&FP register,
     * concatenates the results into a vector, and writes the vector to the destination SIMD&FP
     * register vector. The index value specifies the lowest vector element to extract from the
     * first source register, and consecutive elements are extracted from the first, then second,
     * source registers until the destination vector is filled." For this operation, vector elements
     * are always byte sized.
     *
     * @param size operation size.
     * @param dst SIMD register.
     * @param src1 SIMD register.
     * @param src2 SIMD register.
     * @param src1LowIdx The lowest index of the first source registers to extract
     */
    public void extVVV(ASIMDSize size, Register dst, Register src1, Register src2, int src1LowIdx) {
        assert dst.getRegisterCategory().equals(SIMD);
        assert src1.getRegisterCategory().equals(SIMD);
        assert src2.getRegisterCategory().equals(SIMD);
        /* Must include at least one byte from src1 */
        assert src1LowIdx >= 0 && src1LowIdx < size.bytes();
        /*
         * Technically, this instruction's encoding format is "advanced simd extract" (C4-356)
         */
        int baseEncoding = 0b0_0_101110_00_0_00000_0_0000_0_00000_00000;
        emitInt(ASIMDInstruction.EXT.encoding | baseEncoding | qBit(size) | src1LowIdx << 11 | rd(dst) | rs1(src1) | rs2(src2));
    }

    /**
     * C7.2.45 Floating-point absolute value.<br>
     *
     * <code>for i in 0..n-1 do dst[i] = fp_abs(src[i])</code>
     *
     * @param size register size.
     * @param eSize element size. Must be ElementSize.Word or ElementSize.DoubleWord. Note
     *            ElementSize.DoubleWord is only applicable when size is 128 (i.e. the operation is
     *            performed on more than one element).
     * @param dst SIMD register.
     * @param src SIMD register.
     */
    public void fabsVV(ASIMDSize size, ElementSize eSize, Register dst, Register src) {
        assert usesMultipleLanes(size, eSize);
        assert eSize == ElementSize.Word || eSize == ElementSize.DoubleWord;

        assert dst.getRegisterCategory().equals(SIMD);
        assert src.getRegisterCategory().equals(SIMD);

        twoRegMiscEncoding(ASIMDInstruction.FABS, size, elemSize1X(eSize), dst, src);
    }

    /**
     * C7.2.47 Floating-point absolute compare greater than or equal.<br>
     * <p>
     * For elements which the comparison is true, all bits of the corresponding dst lane are set to
     * 1. Otherwise, if the comparison is false, then the corresponding dst lane is cleared.
     *
     * <code>for i in 0..n-1 do dst[i] = fp_abs(src1[i]) >= fp_abs(src2[i]) ? -1 : 0</code>
     *
     * @param size register size.
     * @param eSize element size. Must be ElementSize.Word or ElementSize.DoubleWord.
     *            ElementSize.DoubleWord is only applicable when size is 128 (i.e. the operation is
     *            performed on more than one element).
     * @param dst SIMD register.
     * @param src1 SIMD register.
     * @param src2 SIMD register.
     */
    public void facgeVVV(ASIMDSize size, ElementSize eSize, Register dst, Register src1, Register src2) {
        assert usesMultipleLanes(size, eSize);
        assert eSize == ElementSize.Word || eSize == ElementSize.DoubleWord;

        threeSameEncoding(ASIMDInstruction.FACGE, size, elemSize0X(eSize), dst, src1, src2);
    }

    /**
     * C7.2.48 Floating-point absolute compare greater than.<br>
     * <p>
     * For elements which the comparison is true, all bits of the corresponding dst lane are set to
     * 1. Otherwise, if the comparison is false, then the corresponding dst lane is cleared.
     *
     * <code>for i in 0..n-1 do dst[i] = fp_abs(src1[i]) > fp_abs(src2[i]) ? -1 : 0</code>
     *
     * @param size register size.
     * @param eSize element size. Must be ElementSize.Word or ElementSize.DoubleWord.
     *            ElementSize.DoubleWord is only applicable when size is 128 (i.e. the operation is
     *            performed on more than one element).
     * @param dst SIMD register.
     * @param src1 SIMD register.
     * @param src2 SIMD register.
     */
    public void facgtVVV(ASIMDSize size, ElementSize eSize, Register dst, Register src1, Register src2) {
        assert usesMultipleLanes(size, eSize);
        assert eSize == ElementSize.Word || eSize == ElementSize.DoubleWord;

        threeSameEncoding(ASIMDInstruction.FACGT, size, elemSize1X(eSize), dst, src1, src2);
    }

    /**
     * C7.2.48 Floating-point absolute compare greater than.<br>
     * <p>
     * For elements which the comparison is true, all bits of the corresponding dst lane are set to
     * 1. Otherwise, if the comparison is false, then the corresponding dst lane is cleared.
     *
     * <code> dst = fp_abs(src1) > fp_abs(src2) > -1 : 0</code>
     *
     * @param eSize element size. Must be ElementSize.Word or ElementSize.DoubleWord.
     * @param dst SIMD register.
     * @param src1 SIMD register.
     * @param src2 SIMD register.
     */
    public void facgtSSS(ElementSize eSize, Register dst, Register src1, Register src2) {
        assert eSize == ElementSize.Word || eSize == ElementSize.DoubleWord;

        scalarThreeSameEncoding(ASIMDInstruction.FACGT, elemSize1X(eSize), dst, src1, src2);
    }

    /**
     * C7.2.49 floating point add vector.<br>
     *
     * <code>for i in 0..n-1 do dst[i] = fp_add(src1[i], src2[i])</code>
     *
     * @param size register size.
     * @param eSize element size. Must be ElementSize.Word or ElementSize.DoubleWord. Note
     *            ElementSize.DoubleWord is only applicable when size is 128 (i.e. the operation is
     *            performed on more than one element).
     * @param dst SIMD register.
     * @param src1 SIMD register.
     * @param src2 SIMD register.
     */
    public void faddVVV(ASIMDSize size, ElementSize eSize, Register dst, Register src1, Register src2) {
        assert eSize == ElementSize.Word || eSize == ElementSize.DoubleWord;
        assert usesMultipleLanes(size, eSize);

        threeSameEncoding(ASIMDInstruction.FADD, size, elemSize0X(eSize), dst, src1, src2);
    }

    /**
     * C7.2.56 Floating-point compare equal.<br>
     * <p>
     * For elements which the comparison is true, all bits of the corresponding dst lane are set to
     * 1. Otherwise, if the comparison is false, then the corresponding dst lane is cleared.
     *
     * <code>for i in 0..n-1 do dst[i] = src1[i] == src2[i] ? -1 : 0</code>
     *
     * @param size register size.
     * @param eSize element size. Must be ElementSize.Word or ElementSize.DoubleWord.
     *            ElementSize.DoubleWord is only applicable when size is 128 (i.e. the operation is
     *            performed on more than one element).
     * @param dst SIMD register.
     * @param src1 SIMD register.
     * @param src2 SIMD register.
     */
    public void fcmeqVVV(ASIMDSize size, ElementSize eSize, Register dst, Register src1, Register src2) {
        assert usesMultipleLanes(size, eSize);
        assert eSize == ElementSize.Word || eSize == ElementSize.DoubleWord;

        threeSameEncoding(ASIMDInstruction.FCMEQ, size, elemSize0X(eSize), dst, src1, src2);
    }

    /**
     * C7.2.57 Floating-point compare equal to zero.<br>
     * <p>
     * For elements which the comparison is true, all bits of the corresponding dst lane are set to
     * 1. Otherwise, if the comparison is false, then the corresponding dst lane is cleared.
     *
     * <code>for i in 0..n-1 do dst[i] = src[i] == 0 ? -1 : 0</code>
     *
     * @param size register size.
     * @param eSize element size. Must be ElementSize.Word or ElementSize.DoubleWord.
     *            ElementSize.DoubleWord is only applicable when size is 128 (i.e. the operation is
     *            performed on more than one element).
     * @param dst SIMD register.
     * @param src SIMD register.
     */
    public void fcmeqZeroVV(ASIMDSize size, ElementSize eSize, Register dst, Register src) {
        assert usesMultipleLanes(size, eSize);
        assert eSize == ElementSize.Word || eSize == ElementSize.DoubleWord;

        twoRegMiscEncoding(ASIMDInstruction.FCMEQ_ZERO, size, elemSize1X(eSize), dst, src);
    }

    /**
     * C7.2.58 Floating-point compare greater than or equal.<br>
     * <p>
     * For elements which the comparison is true, all bits of the corresponding dst lane are set to
     * 1. Otherwise, if the comparison is false, then the corresponding dst lane is cleared.
     *
     * <code>for i in 0..n-1 do dst[i] = src1[i] >= src2[i] ? -1 : 0</code>
     *
     * @param size register size.
     * @param eSize element size. Must be ElementSize.Word or ElementSize.DoubleWord.
     *            ElementSize.DoubleWord is only applicable when size is 128 (i.e. the operation is
     *            performed on more than one element).
     * @param dst SIMD register.
     * @param src1 SIMD register.
     * @param src2 SIMD register.
     */
    public void fcmgeVVV(ASIMDSize size, ElementSize eSize, Register dst, Register src1, Register src2) {
        assert usesMultipleLanes(size, eSize);
        assert eSize == ElementSize.Word || eSize == ElementSize.DoubleWord;

        threeSameEncoding(ASIMDInstruction.FCMGE, size, elemSize0X(eSize), dst, src1, src2);
    }

    /**
     * C7.2.59 Floating-point compare greater than or equal to zero.<br>
     * <p>
     * For elements which the comparison is true, all bits of the corresponding dst lane are set to
     * 1. Otherwise, if the comparison is false, then the corresponding dst lane is cleared.
     *
     * <code>for i in 0..n-1 do dst[i] >= src[i] == 0 ? -1 : 0</code>
     *
     * @param size register size.
     * @param eSize element size. Must be ElementSize.Word or ElementSize.DoubleWord.
     *            ElementSize.DoubleWord is only applicable when size is 128 (i.e. the operation is
     *            performed on more than one element).
     * @param dst SIMD register.
     * @param src SIMD register.
     */
    public void fcmgeZeroVV(ASIMDSize size, ElementSize eSize, Register dst, Register src) {
        assert usesMultipleLanes(size, eSize);
        assert eSize == ElementSize.Word || eSize == ElementSize.DoubleWord;

        twoRegMiscEncoding(ASIMDInstruction.FCMGE_ZERO, size, elemSize1X(eSize), dst, src);
    }

    /**
     * C7.2.60 Floating-point compare greater than.<br>
     * <p>
     * For elements which the comparison is true, all bits of the corresponding dst lane are set to
     * 1. Otherwise, if the comparison is false, then the corresponding dst lane is cleared.
     *
     * <code>for i in 0..n-1 do dst[i] = src1[i] > src2[i] ? -1 : 0</code>
     *
     * @param size register size.
     * @param eSize element size. Must be ElementSize.Word or ElementSize.DoubleWord.
     *            ElementSize.DoubleWord is only applicable when size is 128 (i.e. the operation is
     *            performed on more than one element).
     * @param dst SIMD register.
     * @param src1 SIMD register.
     * @param src2 SIMD register.
     */
    public void fcmgtVVV(ASIMDSize size, ElementSize eSize, Register dst, Register src1, Register src2) {
        assert usesMultipleLanes(size, eSize);
        assert eSize == ElementSize.Word || eSize == ElementSize.DoubleWord;

        threeSameEncoding(ASIMDInstruction.FCMGT, size, elemSize1X(eSize), dst, src1, src2);
    }

    /**
     * C7.2.61 Floating-point compare greater than zero.<br>
     * <p>
     * For elements which the comparison is true, all bits of the corresponding dst lane are set to
     * 1. Otherwise, if the comparison is false, then the corresponding dst lane is cleared.
     *
     * <code>for i in 0..n-1 do dst[i] > src[i] == 0 ? -1 : 0</code>
     *
     * @param size register size.
     * @param eSize element size. Must be ElementSize.Word or ElementSize.DoubleWord.
     *            ElementSize.DoubleWord is only applicable when size is 128 (i.e. the operation is
     *            performed on more than one element).
     * @param dst SIMD register.
     * @param src SIMD register.
     */
    public void fcmgtZeroVV(ASIMDSize size, ElementSize eSize, Register dst, Register src) {
        assert usesMultipleLanes(size, eSize);
        assert eSize == ElementSize.Word || eSize == ElementSize.DoubleWord;

        twoRegMiscEncoding(ASIMDInstruction.FCMGT_ZERO, size, elemSize1X(eSize), dst, src);
    }

    /**
     * C7.2.64 Floating-point compare less than or equal to zero.<br>
     * <p>
     * For elements which the comparison is true, all bits of the corresponding dst lane are set to
     * 1. Otherwise, if the comparison is false, then the corresponding dst lane is cleared.
     *
     * <code>for i in 0..n-1 do dst[i] <= src[i] == 0 ? -1 : 0</code>
     *
     * @param size register size.
     * @param eSize element size. Must be ElementSize.Word or ElementSize.DoubleWord.
     *            ElementSize.DoubleWord is only applicable when size is 128 (i.e. the operation is
     *            performed on more than one element).
     * @param dst SIMD register.
     * @param src SIMD register.
     */
    public void fcmleZeroVV(ASIMDSize size, ElementSize eSize, Register dst, Register src) {
        assert usesMultipleLanes(size, eSize);
        assert eSize == ElementSize.Word || eSize == ElementSize.DoubleWord;

        twoRegMiscEncoding(ASIMDInstruction.FCMLE_ZERO, size, elemSize1X(eSize), dst, src);
    }

    /**
     * C7.2.65 Floating-point compare less than zero.<br>
     * <p>
     * For elements which the comparison is true, all bits of the corresponding dst lane are set to
     * 1. Otherwise, if the comparison is false, then the corresponding dst lane is cleared.
     *
     * <code>for i in 0..n-1 do dst[i] < src[i] == 0 ? -1 : 0</code>
     *
     * @param size register size.
     * @param eSize element size. Must be ElementSize.Word or ElementSize.DoubleWord.
     *            ElementSize.DoubleWord is only applicable when size is 128 (i.e. the operation is
     *            performed on more than one element).
     * @param dst SIMD register.
     * @param src SIMD register.
     */
    public void fcmltZeroVV(ASIMDSize size, ElementSize eSize, Register dst, Register src) {
        assert usesMultipleLanes(size, eSize);
        assert eSize == ElementSize.Word || eSize == ElementSize.DoubleWord;

        twoRegMiscEncoding(ASIMDInstruction.FCMLT_ZERO, size, elemSize1X(eSize), dst, src);
    }

    /**
     * C7.2.74 Floating-point convert to higher precision long.<br>
     *
     * @param srcESize source element size. Must be ElementSize.HalfWord or ElementSize.Word. The
     *            destination element size will be double this width.
     * @param dst SIMD register.
     * @param src SIMD register.
     */
    public void fcvtlVV(ElementSize srcESize, Register dst, Register src) {
        assert dst.getRegisterCategory().equals(SIMD);
        assert src.getRegisterCategory().equals(SIMD);
        assert srcESize == ElementSize.HalfWord || srcESize == ElementSize.Word;

        twoRegMiscEncoding(ASIMDInstruction.FCVTL, false, elemSize0X(srcESize), dst, src);
    }

    /**
     * C7.2.79 Floating-point convert to lower precision narrow.<br>
     *
     * @param srcESize source element size. Must be ElementSize.Word or ElementSize.DoubleWord. The
     *            destination element size will be half this width.
     * @param dst SIMD register.
     * @param src SIMD register.
     */
    public void fcvtnVV(ElementSize srcESize, Register dst, Register src) {
        assert dst.getRegisterCategory().equals(SIMD);
        assert src.getRegisterCategory().equals(SIMD);
        assert srcESize == ElementSize.Word || srcESize == ElementSize.DoubleWord;

        twoRegMiscEncoding(ASIMDInstruction.FCVTN, false, elemSize0X(srcESize), dst, src);
    }

    /**
     * C7.2.90 Floating-point convert to to signed integer, rounding toward zero.<br>
     *
     * @param size register size.
     * @param eSize source element size. Must be ElementSize.Word or ElementSize.DoubleWord.
     *            ElementSize.DoubleWord is only applicable when size is 128 (i.e. the operation is
     *            performed on more than one element).
     * @param dst SIMD register.
     * @param src SIMD register.
     */
    public void fcvtzsVV(ASIMDSize size, ElementSize eSize, Register dst, Register src) {
        assert usesMultipleLanes(size, eSize);
        assert dst.getRegisterCategory().equals(SIMD);
        assert src.getRegisterCategory().equals(SIMD);
        assert eSize == ElementSize.Word || eSize == ElementSize.DoubleWord;

        twoRegMiscEncoding(ASIMDInstruction.FCVTZS, size, elemSize1X(eSize), dst, src);
    }

    /**
     * C7.2.97 floating point divide vector.<br>
     *
     * <code>for i in 0..n-1 do dst[i] = fp_div(src1[i], src2[i])</code>
     *
     * @param size register size.
     * @param eSize element size. Must be ElementSize.Word or ElementSize.DoubleWord. Note
     *            ElementSize.DoubleWord is only applicable when size is 128 (i.e. the operation is
     *            performed on more than one element).
     * @param dst SIMD register.
     * @param src1 SIMD register.
     * @param src2 SIMD register.
     */
    public void fdivVVV(ASIMDSize size, ElementSize eSize, Register dst, Register src1, Register src2) {
        assert eSize == ElementSize.Word || eSize == ElementSize.DoubleWord;
        assert usesMultipleLanes(size, eSize);

        assert dst.getRegisterCategory().equals(SIMD);
        assert src1.getRegisterCategory().equals(SIMD);
        assert src2.getRegisterCategory().equals(SIMD);

        threeSameEncoding(ASIMDInstruction.FDIV, size, elemSize0X(eSize), dst, src1, src2);
    }

    /**
     * C7.2.101 floating-point maximum.<br>
     *
     * <code>for i in 0..n-1 do dst[i] = fp_max(src1[i], src2[i])</code>
     *
     * @param size register size.
     * @param eSize element size. Must be ElementSize.Word or ElementSize.DoubleWord. Note
     *            ElementSize.DoubleWord is only applicable when size is 128 (i.e. the operation is
     *            performed on more than one element).
     * @param dst SIMD register.
     * @param src1 SIMD register.
     * @param src2 SIMD register.
     */

    public void fmaxVVV(ASIMDSize size, ElementSize eSize, Register dst, Register src1, Register src2) {
        assert usesMultipleLanes(size, eSize);
        assert eSize == ElementSize.Word || eSize == ElementSize.DoubleWord;

        assert dst.getRegisterCategory().equals(SIMD);
        assert src1.getRegisterCategory().equals(SIMD);
        assert src2.getRegisterCategory().equals(SIMD);

        threeSameEncoding(ASIMDInstruction.FMAX, size, elemSize0X(eSize), dst, src1, src2);
    }

    /**
     * C7.2.111 floating-point minimum.<br>
     *
     * <code>for i in 0..n-1 do dst[i] = fp_min(src1[i], src2[i])</code>
     *
     * @param size register size.
     * @param eSize element size. Must be ElementSize.Word or ElementSize.DoubleWord. Note
     *            ElementSize.DoubleWord is only applicable when size is 128 (i.e. the operation is
     *            performed on more than one element).
     * @param dst SIMD register.
     * @param src1 SIMD register.
     * @param src2 SIMD register.
     */
    public void fminVVV(ASIMDSize size, ElementSize eSize, Register dst, Register src1, Register src2) {
        assert usesMultipleLanes(size, eSize);
        assert eSize == ElementSize.Word || eSize == ElementSize.DoubleWord;

        assert dst.getRegisterCategory().equals(SIMD);
        assert src1.getRegisterCategory().equals(SIMD);
        assert src2.getRegisterCategory().equals(SIMD);

        threeSameEncoding(ASIMDInstruction.FMIN, size, elemSize1X(eSize), dst, src1, src2);
    }

    /**
     * C7.2.122 Floating-point fused multiply-add to accumulator.<br>
     *
     * <code>for i in 0..n-1 do dst[i] += fp_multiply(src1[i], src2[i])</code>
     *
     * @param size register size.
     * @param eSize element size. Must be ElementSize.Word or ElementSize.DoubleWord. Note
     *            ElementSize.DoubleWord is only applicable when size is 128 (i.e. the operation is
     *            performed on more than one element).
     * @param dst SIMD register.
     * @param src1 SIMD register.
     * @param src2 SIMD register.
     */
    public void fmlaVVV(ASIMDSize size, ElementSize eSize, Register dst, Register src1, Register src2) {
        assert usesMultipleLanes(size, eSize);
        assert eSize == ElementSize.Word || eSize == ElementSize.DoubleWord;

        threeSameEncoding(ASIMDInstruction.FMLA, size, elemSize0X(eSize), dst, src1, src2);
    }

    /**
     * C7.2.126 Floating-point fused multiply-subtract from accumulator.<br>
     *
     * <code>for i in 0..n-1 do dst[i] -= fp_multiply(src1[i], src2[i])</code>
     *
     * @param size register size.
     * @param eSize element size. Must be ElementSize.Word or ElementSize.DoubleWord. Note
     *            ElementSize.DoubleWord is only applicable when size is 128 (i.e. the operation is
     *            performed on more than one element).
     * @param dst SIMD register.
     * @param src1 SIMD register.
     * @param src2 SIMD register.
     */
    public void fmlsVVV(ASIMDSize size, ElementSize eSize, Register dst, Register src1, Register src2) {
        assert usesMultipleLanes(size, eSize);
        assert eSize == ElementSize.Word || eSize == ElementSize.DoubleWord;

        threeSameEncoding(ASIMDInstruction.FMLS, size, elemSize1X(eSize), dst, src1, src2);
    }

    /**
     * C7.2.132 Floating-point move immediate.<br>
     *
     * <code>dst = imm64{1,2}</code>
     *
     * @param size register size.
     * @param dst SIMD register.
     * @param imm64 64-bit value to move. Is copied twice if register size is 128.
     */
    public void fmovVI(ASIMDSize size, ElementSize eSize, Register dst, long imm64) {
        assert eSize == ElementSize.Word || eSize == ElementSize.DoubleWord;
        assert usesMultipleLanes(size, eSize);

        ImmediateOp op = eSize == ElementSize.DoubleWord ? ImmediateOp.FMOVDP : ImmediateOp.FMOVSP;
        modifiedImmEncoding(op, size, dst, imm64);
    }

    /**
     * C7.2.135 floating point multiply vector.<br>
     *
     * <code>for i in 0..n-1 do dst[i] = fp_mul(src1[i], src2[i])</code>
     *
     * @param size register size.
     * @param eSize element size. Must be ElementSize.Word or ElementSize.DoubleWord. Note
     *            ElementSize.DoubleWord is only applicable when size is 128 (i.e. the operation is
     *            performed on more than one element).
     * @param dst SIMD register.
     * @param src1 SIMD register.
     * @param src2 SIMD register.
     */
    public void fmulVVV(ASIMDSize size, ElementSize eSize, Register dst, Register src1, Register src2) {
        assert eSize == ElementSize.Word || eSize == ElementSize.DoubleWord;
        assert usesMultipleLanes(size, eSize);

        assert dst.getRegisterCategory().equals(SIMD);
        assert src1.getRegisterCategory().equals(SIMD);
        assert src2.getRegisterCategory().equals(SIMD);

        threeSameEncoding(ASIMDInstruction.FMUL, size, elemSize0X(eSize), dst, src1, src2);
    }

    /**
     * C7.2.139 Floating-point negate.<br>
     *
     * <code>for i in 0..n-1 do dst[i] = -src[i]</code>
     *
     * @param size register size.
     * @param eSize source element size. Must be ElementSize.Word or ElementSize.DoubleWord.
     *            ElementSize.DoubleWord is only applicable when size is 128 (i.e. the operation is
     *            performed on more than one element).
     * @param dst SIMD register.
     * @param src SIMD register.
     */
    public void fnegVV(ASIMDSize size, ElementSize eSize, Register dst, Register src) {
        assert usesMultipleLanes(size, eSize);
        assert dst.getRegisterCategory().equals(SIMD);
        assert src.getRegisterCategory().equals(SIMD);
        assert eSize == ElementSize.Word || eSize == ElementSize.DoubleWord;

        twoRegMiscEncoding(ASIMDInstruction.FNEG, size, elemSize1X(eSize), dst, src);
    }

    /**
     * C7.2.171 Floating-point square root.<br>
     *
     * <code>for i in 0..n-1 do dst[i] = fp_sqrt(src[i])</code>
     *
     * @param size register size.
     * @param eSize element size. Must be ElementSize.Word or ElementSize.DoubleWord. Note
     *            ElementSize.DoubleWord is only applicable when size is 128 (i.e. the operation is
     *            performed on more than one element).
     * @param dst SIMD register.
     * @param src SIMD register.
     */
    public void fsqrtVV(ASIMDSize size, ElementSize eSize, Register dst, Register src) {
        assert usesMultipleLanes(size, eSize);
        assert eSize == ElementSize.Word || eSize == ElementSize.DoubleWord;

        assert dst.getRegisterCategory().equals(SIMD);
        assert src.getRegisterCategory().equals(SIMD);

        twoRegMiscEncoding(ASIMDInstruction.FSQRT, size, elemSize1X(eSize), dst, src);
    }

    /**
     * C7.2.173 floating point subtract vector.<br>
     *
     * <code>for i in 0..n-1 do dst[i] = fp_sub(src1[i], src2[i])</code>
     *
     * @param size register size.
     * @param eSize element size. Must be ElementSize.Word or ElementSize.DoubleWord. Note
     *            ElementSize.DoubleWord is only applicable when size is 128 (i.e. the operation is
     *            performed on more than one element).
     * @param dst SIMD register.
     * @param src1 SIMD register.
     * @param src2 SIMD register.
     */
    public void fsubVVV(ASIMDSize size, ElementSize eSize, Register dst, Register src1, Register src2) {
        assert eSize == ElementSize.Word || eSize == ElementSize.DoubleWord;
        assert usesMultipleLanes(size, eSize);

        assert dst.getRegisterCategory().equals(SIMD);
        assert src1.getRegisterCategory().equals(SIMD);
        assert src2.getRegisterCategory().equals(SIMD);

        threeSameEncoding(ASIMDInstruction.FSUB, size, elemSize1X(eSize), dst, src1, src2);
    }

    /**
     * C7.2.176 Insert vector element from general-purpose register.<br>
     *
     * <code>dst[index] = src</code>
     *
     * Note the rest of the dst register is unaltered.
     *
     * @param eSize size of value to duplicate.
     * @param dst SIMD register.
     * @param index offset of value to duplicate
     * @param src SIMD register.
     */
    public void insXG(ElementSize eSize, Register dst, int index, Register src) {
        copyEncoding(ASIMDInstruction.INSGEN, true, eSize, dst, src, index);
    }

    /**
     * C7.2.177 Load multiple single-element structures to one register.<br>
     *
     * This instruction loads multiple single-element structures from memory and writes the result
     * to one register.
     *
     * @param size register size.
     * @param eSize element size.
     * @param dst destination of first structure's value
     * @param addr address of first structure.
     */
    public void ld1MultipleV(ASIMDSize size, ElementSize eSize, Register dst, AArch64Address addr) {
        assert dst.getRegisterCategory().equals(SIMD);
        loadStoreMultipleStructures(ASIMDInstruction.LD1_MULTIPLE_1R, size, eSize, dst, addr);
    }

    /**
     * C7.2.177 Load multiple single-element structures to two registers.<br>
     *
     * This instruction loads multiple single-element structures from memory and writes the result
     * to two registers. Note the two registers must be consecutive (modulo the number of SIMD
     * registers).
     *
     * @param size register size.
     * @param eSize element size.
     * @param dst1 destination of first structure's value.
     * @param dst2 destination of second structure's value. Must be register after dst1.
     * @param addr address of first structure.
     */
    public void ld1MultipleVV(ASIMDSize size, ElementSize eSize, Register dst1, Register dst2, AArch64Address addr) {
        assert assertConsecutiveSIMDRegisters(dst1, dst2);
        loadStoreMultipleStructures(ASIMDInstruction.LD1_MULTIPLE_2R, size, eSize, dst1, addr);
    }

    /**
     * C7.2.177 Load multiple single-element structures to three registers.<br>
     *
     * This instruction loads multiple single-element structures from memory and writes the result
     * to three registers. Note the three registers must be consecutive (modulo the number of SIMD
     * registers).
     *
     * @param size register size.
     * @param eSize element size.
     * @param dst1 destination of first structure's value.
     * @param dst2 destination of second structure's value. Must be register after dst1.
     * @param dst3 destination of third structure's value. Must be register after dst2.
     * @param addr address of first structure.
     */
    public void ld1MultipleVVV(ASIMDSize size, ElementSize eSize, Register dst1, Register dst2, Register dst3, AArch64Address addr) {
        assert assertConsecutiveSIMDRegisters(dst1, dst2, dst3);
        loadStoreMultipleStructures(ASIMDInstruction.LD1_MULTIPLE_3R, size, eSize, dst1, addr);
    }

    /**
     * C7.2.177 Load multiple single-element structures to four registers.<br>
     *
     * This instruction loads multiple single-element structures from memory and writes the result
     * to four registers. Note the four registers must be consecutive (modulo the number of SIMD
     * registers).
     *
     * @param size register size.
     * @param eSize element size.
     * @param dst1 destination of first structure's value.
     * @param dst2 destination of second structure's value. Must be register after dst1.
     * @param dst3 destination of third structure's value. Must be register after dst2.
     * @param dst4 destination of fourth structure's value. Must be register after dst3.
     * @param addr address of first structure.
     */
    public void ld1MultipleVVVV(ASIMDSize size, ElementSize eSize, Register dst1, Register dst2, Register dst3, Register dst4, AArch64Address addr) {
        assert assertConsecutiveSIMDRegisters(dst1, dst2, dst3, dst4);
        loadStoreMultipleStructures(ASIMDInstruction.LD1_MULTIPLE_4R, size, eSize, dst1, addr);
    }

    /**
     * C7.2.179 Load one single-element structure and replicate to all lanes (of one register).<br>
     *
     * This instruction loads a single-element structure from memory and replicates the structure to
     * all lanes of the register.
     *
     * @param size register size.
     * @param eSize element size of value to replicate.
     * @param dst SIMD register.
     * @param addr address of structure.
     */
    public void ld1rV(ASIMDSize size, ElementSize eSize, Register dst, AArch64Address addr) {
        assert dst.getRegisterCategory().equals(SIMD);
        loadStoreSingleStructure(ASIMDInstruction.LD1R, size, eSize, dst, addr);
    }

    /**
     * C7.2.196 Multiply-add to accumulator.<br>
     *
     * <code>for i in 0..n-1 do dst[i] += int_multiply(src1[i], src2[i])</code>
     *
     * @param size register size.
     * @param eSize element size. Cannot be ElementSize.DoubleWord.
     * @param dst SIMD register.
     * @param src1 SIMD register.
     * @param src2 SIMD register.
     */
    public void mlaVVV(ASIMDSize size, ElementSize eSize, Register dst, Register src1, Register src2) {
        assert dst.getRegisterCategory().equals(SIMD);
        assert src1.getRegisterCategory().equals(SIMD);
        assert src2.getRegisterCategory().equals(SIMD);
        assert eSize != ElementSize.DoubleWord;

        threeSameEncoding(ASIMDInstruction.MLA, size, elemSizeXX(eSize), dst, src1, src2);
    }

    /**
     * C7.2.198 Multiply-subtract from accumulator.<br>
     *
     * <code>for i in 0..n-1 do dst[i] -= int_multiply(src1[i], src2[i])</code>
     *
     * @param size register size.
     * @param eSize element size. Cannot be ElementSize.DoubleWord.
     * @param dst SIMD register.
     * @param src1 SIMD register.
     * @param src2 SIMD register.
     */
    public void mlsVVV(ASIMDSize size, ElementSize eSize, Register dst, Register src1, Register src2) {
        assert dst.getRegisterCategory().equals(SIMD);
        assert src1.getRegisterCategory().equals(SIMD);
        assert src2.getRegisterCategory().equals(SIMD);
        assert eSize != ElementSize.DoubleWord;

        threeSameEncoding(ASIMDInstruction.MLS, size, elemSizeXX(eSize), dst, src1, src2);
    }

    /**
     * C7.2.204 Move immediate.<br>
     *
     * <code>dst = imm{1,2}</code>
     *
     * @param size register size.
     * @param dst SIMD register.
     * @param imm long value to move. If size is 128, then this value is copied twice
     */
    public void moviVI(ASIMDSize size, Register dst, long imm) {
        assert dst.getRegisterCategory().equals(SIMD);
        modifiedImmEncoding(ImmediateOp.MOVI, size, dst, imm);
    }

    /**
     * C7.2.206 Integer multiply vector.<br>
     *
     * <code>for i in 0..n-1 do dst[i] = int_mul(src1[i], src2[i])</code>
     *
     * @param size register size.
     * @param eSize element size. Cannot be ElementSize.DoubleWord.
     * @param dst SIMD register.
     * @param src1 SIMD register.
     * @param src2 SIMD register.
     */
    public void mulVVV(ASIMDSize size, ElementSize eSize, Register dst, Register src1, Register src2) {
        assert dst.getRegisterCategory().equals(SIMD);
        assert src1.getRegisterCategory().equals(SIMD);
        assert src2.getRegisterCategory().equals(SIMD);
        assert eSize != ElementSize.DoubleWord;

        threeSameEncoding(ASIMDInstruction.MUL, size, elemSizeXX(eSize), dst, src1, src2);
    }

    /**
     * C7.2.208 Move inverted immediate.<br>
     *
     * <code>dst = ~(imm{1,2})</code>
     *
     * @param size register size.
     * @param dst SIMD register.
     * @param imm long value to move. If size is 128, then this value is copied twice
     */
    public void mvniVI(ASIMDSize size, Register dst, long imm) {
        modifiedImmEncoding(ImmediateOp.MVNI, size, dst, imm);
    }

    /**
     * C7.2.209 Negate.<br>
     *
     * <code>for i in 0..n-1 do dst[i] = -src[i]</code>
     *
     * @param size register size.
     * @param eSize source element size. ElementSize.DoubleWord is only applicable when size is 128
     *            (i.e. the operation is performed on more than one element).
     * @param dst SIMD register.
     * @param src SIMD register.
     */
    public void negVV(ASIMDSize size, ElementSize eSize, Register dst, Register src) {
        assert usesMultipleLanes(size, eSize);
        assert dst.getRegisterCategory().equals(SIMD);
        assert src.getRegisterCategory().equals(SIMD);

        twoRegMiscEncoding(ASIMDInstruction.NEG, size, elemSizeXX(eSize), dst, src);
    }

    /**
     * C7.2.210 Bitwise not vector.<br>
     *
     * <code>for i in 0..n-1 do dst[i] = ~src[i]</code>
     *
     * @param size register size.
     * @param dst SIMD register.
     * @param src SIMD register.
     */
    public void notVV(ASIMDSize size, Register dst, Register src) {
        assert dst.getRegisterCategory().equals(SIMD);
        assert src.getRegisterCategory().equals(SIMD);

        twoRegMiscEncoding(ASIMDInstruction.NOT, size, elemSize00, dst, src);
    }

    /**
     * C7.2.211 Bitwise inclusive or not vector.<br>
     *
     * <code>for i in 0..n-1 do dst[i] = src1[i] | ~src2[i]</code>
     *
     * @param size register size.
     * @param dst SIMD register.
     * @param src1 SIMD register.
     * @param src2 SIMD register.
     */
    public void ornVVV(ASIMDSize size, Register dst, Register src1, Register src2) {
        assert dst.getRegisterCategory().equals(SIMD);
        assert src1.getRegisterCategory().equals(SIMD);
        assert src2.getRegisterCategory().equals(SIMD);

        threeSameEncoding(ASIMDInstruction.ORN, size, elemSize11, dst, src1, src2);
    }

    /**
     * C7.2.212 Bitwise inclusive or.<br>
     *
     * <code>dst = dst | imm{1,2}</code>
     *
     * @param size register size.
     * @param dst SIMD register.
     * @param imm long value to move. If size is 128, then this value is copied twice
     */
    public void orrVI(ASIMDSize size, Register dst, long imm) {
        modifiedImmEncoding(ImmediateOp.ORR, size, dst, imm);
    }

    /**
     * C7.2.213 Bitwise inclusive or vector.<br>
     *
     * <code>for i in 0..n-1 do dst[i] = src1[i] | src2[i]</code>
     *
     * @param size register size.
     * @param dst SIMD register.
     * @param src1 SIMD register.
     * @param src2 SIMD register.
     */
    public void orrVVV(ASIMDSize size, Register dst, Register src1, Register src2) {
        assert dst.getRegisterCategory().equals(SIMD);
        assert src1.getRegisterCategory().equals(SIMD);
        assert src2.getRegisterCategory().equals(SIMD);

        threeSameEncoding(ASIMDInstruction.ORR, size, elemSize10, dst, src1, src2);
    }

    /**
     * C7.2.219 Reverse elements in 16-bit halfwords.<br>
     * This instruction reverses the order of 8-bit elements in each halfword.
     *
     * @param size register size.
     * @param dst SIMD register.
     * @param src SIMD register.
     */
    public void rev16VV(ASIMDSize size, Register dst, Register src) {
        assert dst.getRegisterCategory().equals(SIMD);
        assert src.getRegisterCategory().equals(SIMD);

        twoRegMiscEncoding(ASIMDInstruction.REV16, size, elemSize00, dst, src);
    }

    /**
     * C7.2.220 Reverse elements in 32-bit words.<br>
     * This instruction reverses the order of elements of size revGranularity in each 32-bit word.
     *
     *
     * @param size register size.
     * @param revGranularity within each element at what granularity the bits should be reversed.
     *            Can be of size Byte of HalfWord
     * @param dst SIMD register.
     * @param src SIMD register.
     */
    public void rev32VV(ASIMDSize size, ElementSize revGranularity, Register dst, Register src) {
        assert dst.getRegisterCategory().equals(SIMD);
        assert src.getRegisterCategory().equals(SIMD);
        assert revGranularity == ElementSize.Byte || revGranularity == ElementSize.HalfWord;

        twoRegMiscEncoding(ASIMDInstruction.REV32, size, elemSizeXX(revGranularity), dst, src);
    }

    /**
     * C7.2.221 Reverse elements in 64-bit words.<br>
     * This instruction reverses the order of elements of size revGranularity in each 64-bit word.
     *
     * @param size register size.
     * @param revGranularity within each element at what granularity the bits should be reversed.
     *            DoubleWord is not allowed.
     * @param dst SIMD register.
     * @param src SIMD register.
     */
    public void rev64VV(ASIMDSize size, ElementSize revGranularity, Register dst, Register src) {
        assert dst.getRegisterCategory().equals(SIMD);
        assert src.getRegisterCategory().equals(SIMD);
        assert revGranularity != ElementSize.DoubleWord;

        twoRegMiscEncoding(ASIMDInstruction.REV64, size, elemSizeXX(revGranularity), dst, src);
    }

    /**
     * C7.2.231 Signed add across long vector.<br>
     *
     * <code>dst = src[0] + ....+ src[n].</code><br>
     * <p>
     * Dst is twice the width of the vector elements, so overflow is not possible.
     *
     * @param size register size.
     * @param elementSize Unexpanded width of each addition operand.
     * @param dst SIMD register. Should not be null.
     * @param src SIMD register. Should not be null.
     */
    public void saddlvSV(ASIMDSize size, ElementSize elementSize, Register dst, Register src) {
        assert dst.getRegisterCategory().equals(SIMD);
        assert src.getRegisterCategory().equals(SIMD);
        assert !(size == ASIMDSize.HalfReg && elementSize == ElementSize.Word) : "Invalid size and lane combination for saddlv";
        assert elementSize != ElementSize.DoubleWord : "Invalid lane width for saddlv";

        acrossLanesEncoding(ASIMDInstruction.SADDLV, size, elemSizeXX(elementSize), dst, src);
    }

    /**
     * C7.2.234 Signed integer convert to floating-point.<br>
     *
     * @param size register size.
     * @param eSize source element size. Must be ElementSize.Word or ElementSize.DoubleWord.
     *            ElementSize.DoubleWord is only applicable when size is 128 (i.e. the operation is
     *            performed on more than one element).
     * @param dst SIMD register.
     * @param src SIMD register.
     */
    public void scvtfVV(ASIMDSize size, ElementSize eSize, Register dst, Register src) {
        assert usesMultipleLanes(size, eSize);
        assert dst.getRegisterCategory().equals(SIMD);
        assert src.getRegisterCategory().equals(SIMD);
        assert eSize == ElementSize.Word || eSize == ElementSize.DoubleWord;

        twoRegMiscEncoding(ASIMDInstruction.SCVTF, size, elemSize0X(eSize), dst, src);
    }

    /**
     * C7.2.254 shift left (immediate).<br>
     *
     * <code>for i in 0..n-1 do dst[i] = src[i] << imm</code>
     *
     * @param size register size.
     * @param eSize element size. ElementSize.DoubleWord is only applicable when size is 128 (i.e.
     *            the operation is performed on more than one element).
     * @param dst SIMD register.
     * @param src SIMD register.
     * @param shiftAmt shift amount.
     */
    public void shlVVI(ASIMDSize size, ElementSize eSize, Register dst, Register src, int shiftAmt) {
        assert usesMultipleLanes(size, eSize);
        assert dst.getRegisterCategory().equals(SIMD);
        assert src.getRegisterCategory().equals(SIMD);

        /* Accepted shift range */
        assert shiftAmt >= 0 && shiftAmt < eSize.nbits;

        /* shift = imm7 - eSize.nbits */
        int imm7 = eSize.nbits + shiftAmt;

        shiftByImmEncoding(ASIMDInstruction.SHL, size, imm7, dst, src);
    }

    /**
     * C7.2.268 Signed maximum.<br>
     *
     * <code>for i in 0..n-1 do dst[i] = int_max(src1[i], src2[i])</code>
     *
     * @param size register size.
     * @param eSize element size.
     * @param dst SIMD register.
     * @param src1 SIMD register.
     * @param src2 SIMD register.
     */
    public void smaxVVV(ASIMDSize size, ElementSize eSize, Register dst, Register src1, Register src2) {
        assert usesMultipleLanes(size, eSize);

        assert dst.getRegisterCategory().equals(SIMD);
        assert src1.getRegisterCategory().equals(SIMD);
        assert src2.getRegisterCategory().equals(SIMD);

        threeSameEncoding(ASIMDInstruction.SMAX, size, elemSizeXX(eSize), dst, src1, src2);
    }

    /**
     * C7.2.271 Signed minimum.<br>
     *
     * <code>for i in 0..n-1 do dst[i] = int_min(src1[i], src2[i])</code>
     *
     * @param size register size.
     * @param eSize element size.
     * @param dst SIMD register.
     * @param src1 SIMD register.
     * @param src2 SIMD register.
     */
    public void sminVVV(ASIMDSize size, ElementSize eSize, Register dst, Register src1, Register src2) {
        assert usesMultipleLanes(size, eSize);

        assert dst.getRegisterCategory().equals(SIMD);
        assert src1.getRegisterCategory().equals(SIMD);
        assert src2.getRegisterCategory().equals(SIMD);

        threeSameEncoding(ASIMDInstruction.SMIN, size, elemSizeXX(eSize), dst, src1, src2);
    }

    /**
     * C7.2.275 Signed Multiply-Add Long.<br>
     *
     * <code>for i in 0..n-1 do dst[i] += int_multiply(src1[i], src2[i])</code>
     *
     * @param srcESize source element size. Cannot be ElementSize.DoubleWord. The destination
     *            element size will be double this width.
     * @param dst SIMD register.
     * @param src1 SIMD register.
     * @param src2 SIMD register.
     */
    public void smlalVVV(ElementSize srcESize, Register dst, Register src1, Register src2) {
        assert dst.getRegisterCategory().equals(SIMD);
        assert src1.getRegisterCategory().equals(SIMD);
        assert src2.getRegisterCategory().equals(SIMD);
        assert srcESize != ElementSize.DoubleWord;

        threeDifferentEncoding(ASIMDInstruction.SMLAL, false, elemSizeXX(srcESize), dst, src1, src2);
    }

    /**
     * C7.2.277 Signed Multiply-Subtract Long.<br>
     *
     * <code>for i in 0..n-1 do dst[i] -= int_multiply(src1[i], src2[i])</code>
     *
     * @param srcESize source element size. Cannot be ElementSize.DoubleWord. The destination
     *            element size will be double this width.
     * @param dst SIMD register.
     * @param src1 SIMD register.
     * @param src2 SIMD register.
     */
    public void smlslVVV(ElementSize srcESize, Register dst, Register src1, Register src2) {
        assert dst.getRegisterCategory().equals(SIMD);
        assert src1.getRegisterCategory().equals(SIMD);
        assert src2.getRegisterCategory().equals(SIMD);
        assert srcESize != ElementSize.DoubleWord;

        threeDifferentEncoding(ASIMDInstruction.SMLSL, false, elemSizeXX(srcESize), dst, src1, src2);
    }

    /**
     * C7.2.279 Signed move vector element to general-purpose register.<br>
     *
     * <code>dst (gp) = sign-extend(src[index]) (simd).</code>
     * <p>
     * Note that the target register size (dst) must be greater than the source element size.
     *
     * @param dstESize width of sign-extended.
     * @param srcESize width of element to move.
     * @param dst general-purpose register.
     * @param src SIMD register.
     * @param index offset of value to move.
     */
    public void smovGX(ElementSize dstESize, ElementSize srcESize, Register dst, Register src, int index) {
        assert srcESize != ElementSize.DoubleWord;
        assert dstESize == ElementSize.Word || dstESize == ElementSize.DoubleWord;
        assert srcESize.nbits < dstESize.nbits : "the target size must be larger than the source size";

        assert dst.getRegisterCategory().equals(CPU);
        assert src.getRegisterCategory().equals(SIMD);

        copyEncoding(ASIMDInstruction.SMOV, dstESize == ElementSize.DoubleWord, srcESize, dst, src, index);
    }

    /**
     * C7.2.315 signed shift left (register).<br>
     *
     * <code>for i in 0..n-1 do<br>
     * if(byte(src2[i] > 0<br>
     * dst[i] = (src1[i] << byte(src2[i]<br>
     * else<br>
     * dst[i] = (src1[i] >> byte(src2[i])</code>
     *
     * @param size register size.
     * @param eSize element size. ElementSize.DoubleWord is only applicable when size is 128 (i.e.
     *            the operation is performed on more than one element).
     * @param dst SIMD register.
     * @param src1 SIMD register.
     * @param src2 SIMD register.
     */
    public void sshlVVV(ASIMDSize size, ElementSize eSize, Register dst, Register src1, Register src2) {
        assert usesMultipleLanes(size, eSize);
        assert dst.getRegisterCategory().equals(SIMD);
        assert src1.getRegisterCategory().equals(SIMD);
        assert src2.getRegisterCategory().equals(SIMD);

        threeSameEncoding(ASIMDInstruction.SSHL, size, elemSizeXX(eSize), dst, src1, src2);
    }

    /**
     * C7.2.316 Signed shift left long (immediate).<br>
     * <p>
     * From the manual: "This instruction reads each vector element from the source SIMD&FP
     * register, left shifts each vector element by the specified shift amount ... The destination
     * vector elements are twice as long as the source vector elements. All the values in this
     * instruction are signed integer values."
     *
     * @param srcESize source element size. Cannot be ElementSize.DoubleWord. The destination
     *            element size will be double this width.
     * @param dst SIMD register.
     * @param src SIMD register.
     * @param shiftAmt shift left amount.
     */
    public void sshllVVI(ElementSize srcESize, Register dst, Register src, int shiftAmt) {
        assert dst.getRegisterCategory().equals(SIMD);
        assert src.getRegisterCategory().equals(SIMD);
        assert srcESize != ElementSize.DoubleWord;

        /* Accepted shift range */
        assert shiftAmt >= 0 && shiftAmt < srcESize.nbits;

        /* shift = imm7 - srcESize.nbits */
        int imm7 = srcESize.nbits + shiftAmt;

        shiftByImmEncoding(ASIMDInstruction.SSHLL, false, imm7, dst, src);
    }

    /**
     * C7.2.317 signed shift right (immediate).<br>
     *
     * <code>for i in 0..n-1 do dst[i] = src[i] >> imm</code>
     *
     * @param size register size.
     * @param eSize element size. ElementSize.DoubleWord is only applicable when size is 128 (i.e.
     *            the operation is performed on more than one element).
     * @param dst SIMD register.
     * @param src SIMD register.
     * @param shiftAmt shift right amount.
     */
    public void sshrVVI(ASIMDSize size, ElementSize eSize, Register dst, Register src, int shiftAmt) {
        assert usesMultipleLanes(size, eSize);
        assert dst.getRegisterCategory().equals(SIMD);
        assert src.getRegisterCategory().equals(SIMD);

        /* Accepted shift range */
        assert shiftAmt > 0 && shiftAmt <= eSize.nbits;

        /* shift = eSize.nbits * 2 - imm7 */
        int imm7 = eSize.nbits * 2 - shiftAmt;

        shiftByImmEncoding(ASIMDInstruction.SSHR, size, imm7, dst, src);
    }

    /**
     * C7.2.321 Store multiple single-element structures from one register.<br>
     *
     * This instruction stores elements to memory from one register.
     *
     * @param size register size.
     * @param eSize element size.
     * @param src value to store in structure.
     * @param addr address of first structure.
     */
    public void st1MultipleV(ASIMDSize size, ElementSize eSize, Register src, AArch64Address addr) {
        assert src.getRegisterCategory().equals(SIMD);
        loadStoreMultipleStructures(ASIMDInstruction.ST1_MULTIPLE_1R, size, eSize, src, addr);
    }

    /**
     * C7.2.321 Store multiple single-element structures from two registers.<br>
     *
     * This instruction stores elements to memory from two registers. Note the two registers must be
     * consecutive (modulo the number of SIMD registers).
     *
     * @param size register size.
     * @param eSize element size.
     * @param src1 value to store in first structure.
     * @param src2 value to store in second structure. Must be register after src1.
     * @param addr address of first structure.
     */
    public void st1MultipleVV(ASIMDSize size, ElementSize eSize, Register src1, Register src2, AArch64Address addr) {
        assert assertConsecutiveSIMDRegisters(src1, src2);
        loadStoreMultipleStructures(ASIMDInstruction.ST1_MULTIPLE_2R, size, eSize, src1, addr);
    }

    /**
     * C7.2.321 Store multiple single-element structures from three registers.<br>
     *
     * This instruction stores elements to memory from three registers. Note the three registers
     * must be consecutive (modulo the number of SIMD registers).
     *
     * @param size register size.
     * @param eSize element size.
     * @param src1 value to store in first structure.
     * @param src2 value to store in second structure. Must be register after src1.
     * @param src3 value to store in third structure. Must be register after src2.
     * @param addr address of first structure.
     */
    public void st1MultipleVVV(ASIMDSize size, ElementSize eSize, Register src1, Register src2, Register src3, AArch64Address addr) {
        assert assertConsecutiveSIMDRegisters(src1, src2, src3);
        loadStoreMultipleStructures(ASIMDInstruction.ST1_MULTIPLE_3R, size, eSize, src1, addr);
    }

    /**
     * C7.2.321 Store multiple single-element structures from four registers.<br>
     *
     * This instruction stores elements to memory from four registers. Note the four registers must
     * be consecutive (modulo the number of SIMD registers).
     *
     * @param size register size.
     * @param eSize element size.
     * @param src1 value to store in first structure.
     * @param src2 value to store in second structure. Must be register after src1.
     * @param src3 value to store in third structure. Must be register after src2.
     * @param src4 value to store in fourth structure. Must be register after src3.
     * @param addr address of first structure.
     */
    public void st1MultipleVVVV(ASIMDSize size, ElementSize eSize, Register src1, Register src2, Register src3, Register src4, AArch64Address addr) {
        assert assertConsecutiveSIMDRegisters(src1, src2, src3, src4);
        loadStoreMultipleStructures(ASIMDInstruction.ST1_MULTIPLE_4R, size, eSize, src1, addr);
    }

    /**
     * C7.2.334 Integer subtract scalar.<br>
     *
     * <code>dst[0] = int_sub(src1[0], src2[0])</code>
     * <p>
     * Note that only 64-bit (DoubleWord) operations are available.
     *
     * @param eSize element size. Must be of type ElementSize.DoubleWord
     * @param dst SIMD register.
     * @param src1 SIMD register.
     * @param src2 SIMD register.
     */
    public void subSSS(ElementSize eSize, Register dst, Register src1, Register src2) {
        assert dst.getRegisterCategory().equals(SIMD);
        assert src1.getRegisterCategory().equals(SIMD);
        assert src2.getRegisterCategory().equals(SIMD);

        assert eSize == ElementSize.DoubleWord; // only size supported

        scalarThreeSameEncoding(ASIMDInstruction.SUB, elemSizeXX(eSize), dst, src1, src2);
    }

    /**
     * C7.2.334 Integer subtract vector.<br>
     *
     * <code>for i in 0..n-1 do dst[i] = int_sub(src1[i], src2[i])</code>
     *
     * @param size register size.
     * @param eSize element size.
     * @param dst SIMD register.
     * @param src1 SIMD register.
     * @param src2 SIMD register.
     */
    public void subVVV(ASIMDSize size, ElementSize eSize, Register dst, Register src1, Register src2) {
        assert dst.getRegisterCategory().equals(SIMD);
        assert src1.getRegisterCategory().equals(SIMD);
        assert src2.getRegisterCategory().equals(SIMD);

        threeSameEncoding(ASIMDInstruction.SUB, size, elemSizeXX(eSize), dst, src1, src2);
    }

    /**
     * C7.2.339 Table vector lookup (single register table variant).<br>
     *
     * This instruction is used to perform permutations at a byte granularity. Within the
     * destination, each byte is determined by using the index register to pick either a value
     * within the table register, or if the index exceeds the table's boundary, then the dst
     * register is set to zero.
     *
     * <pre>
     * tbl[0..n-1] = table[0..n-1]
     * for i in 0..n-1 {
     *     idx = index[i]
     *     if (index < n)
     *      dst[i] = tbl[idx]
     *     else
     *      dst[i] = 0
     * }
     * </pre>
     *
     * @param size register size.
     * @param dst SIMD register.
     * @param table SIMD register.
     * @param index SIMD register.
     */
    public void tblVVV(ASIMDSize size, Register dst, Register table, Register index) {
        assert dst.getRegisterCategory().equals(SIMD);
        assert table.getRegisterCategory().equals(SIMD);
        assert index.getRegisterCategory().equals(SIMD);

        tableLookupEncoding(ASIMDInstruction.TBL, size, 1, dst, table, index);
    }

    /**
     * C7.2.339 Table vector lookup (two register table variant).<br>
     *
     * This instruction is used to perform permutations at a byte granularity. A table is formed by
     * combining the two table registers. Within the destination, each byte is determined by using
     * the index register to pick either a value within the table, or if the index exceeds the
     * table's boundary, then the dst register is set to 0.
     *
     * <pre>
     * tbl[0..n-1] = table1[0..n-1]
     * tbl[n..2n-1] = table2[0..n-1]
     * for i in 0..n-1 {
     *     idx = index[i]
     *     if (index < 2n)
     *      dst[i] = tbl[idx]
     *     else
     *      dst[i] = 0
     * }
     * </pre>
     *
     * @param size register size.
     * @param dst SIMD register.
     * @param table1 SIMD register.
     * @param table2 SIMD register.
     * @param index SIMD register.
     */
    public void tblVVVV(ASIMDSize size, Register dst, Register table1, Register table2, Register index) {
        assert dst.getRegisterCategory().equals(SIMD);
        assert assertConsecutiveSIMDRegisters(table1, table2);
        assert index.getRegisterCategory().equals(SIMD);

        tableLookupEncoding(ASIMDInstruction.TBL, size, 2, dst, table1, index);
    }

    /**
     * C7.2.440 Table vector lookup extension (single register table variant).<br>
     *
     * This instruction is used to perform permutations at a byte granularity. Within the
     * destination, each byte is determined by using the index register to pick either a value
     * within the table register, or if the index exceeds the table's boundary, then the dst
     * register is unchanged.
     *
     * <pre>
     * tbl[0..n-1] = table[0..n-1]
     * for i in 0..n-1 {
     *     idx = index[i]
     *     if (index < n)
     *      dst[i] = tbl[idx]
     * }
     * </pre>
     *
     * @param size register size.
     * @param dst SIMD register.
     * @param table SIMD register.
     * @param index SIMD register.
     */
    public void tbxVVV(ASIMDSize size, Register dst, Register table, Register index) {
        assert dst.getRegisterCategory().equals(SIMD);
        assert table.getRegisterCategory().equals(SIMD);
        assert index.getRegisterCategory().equals(SIMD);

        tableLookupEncoding(ASIMDInstruction.TBX, size, 1, dst, table, index);
    }

    /**
     * C7.2.341 Transpose vectors (primary).
     * <p>
     * From the manual: "This instructions reads corresponding even-numbered vector elements from
     * the two registers, starting at zero, [and] places each result into consecutive elements of a
     * vector."
     *
     * @param dstSize register size of destination register. Note only half of this size will be
     *            used within the source registers.
     * @param eSize element size.
     * @param dst SIMD register.
     * @param src1 SIMD register.
     * @param src2 SIMD register.
     */
    public void trn1VVV(ASIMDSize dstSize, ElementSize eSize, Register dst, Register src1, Register src2) {
        assert dst.getRegisterCategory().equals(SIMD);
        assert src1.getRegisterCategory().equals(SIMD);
        assert src2.getRegisterCategory().equals(SIMD);
        assert usesMultipleLanes(dstSize, eSize);

        permuteEncoding(ASIMDInstruction.TRN1, dstSize, eSize, dst, src1, src2);
    }

    /**
     * C7.2.342 Transpose vectors (secondary).
     * <p>
     * From the manual: "This instructions reads corresponding odd-numbered vector elements from the
     * two registers, starting at zero, [and] places each result into consecutive elements of a
     * vector."
     *
     * @param dstSize register size of destination register. Note only half of this size will be
     *            used within the source registers.
     * @param eSize element size.
     * @param dst SIMD register.
     * @param src1 SIMD register.
     * @param src2 SIMD register.
     */
    public void trn2VVV(ASIMDSize dstSize, ElementSize eSize, Register dst, Register src1, Register src2) {
        assert dst.getRegisterCategory().equals(SIMD);
        assert src1.getRegisterCategory().equals(SIMD);
        assert src2.getRegisterCategory().equals(SIMD);
        assert usesMultipleLanes(dstSize, eSize);

        permuteEncoding(ASIMDInstruction.TRN2, dstSize, eSize, dst, src1, src2);
    }

    /**
     * C7.2.350 Unsigned add across long vector.<br>
     *
     * <code>dst = src[0] + ....+ src[n].</code><br>
     * <p>
     * Dst is twice the width of the vector elements, so overflow is not possible.
     *
     * @param size register size.
     * @param elementSize Unexpanded width of each addition operand.
     * @param dst SIMD register. Should not be null.
     * @param src SIMD register. Should not be null.
     */
    public void uaddlvSV(ASIMDSize size, ElementSize elementSize, Register dst, Register src) {
        assert dst.getRegisterCategory().equals(SIMD);
        assert src.getRegisterCategory().equals(SIMD);
        assert !(size == ASIMDSize.HalfReg && elementSize == ElementSize.Word) : "Invalid size and lane combination for uaddlv";
        assert elementSize != ElementSize.DoubleWord : "Invalid lane width for uaddlv";

        acrossLanesEncoding(ASIMDInstruction.UADDLV, size, elemSizeXX(elementSize), dst, src);
    }

    /**
     * C7.2.362 Unsigned maximum across vector.<br>
     *
     * <code>dst = uint_max(src[0], ..., src[n]).</code>
     *
     * @param size register size.
     * @param elementSize width of each operand.
     * @param dst SIMD register.
     * @param src SIMD register.
     */
    public void umaxvSV(ASIMDSize size, ElementSize elementSize, Register dst, Register src) {
        assert dst.getRegisterCategory().equals(SIMD);
        assert src.getRegisterCategory().equals(SIMD);
        assert !(size == ASIMDSize.HalfReg && elementSize == ElementSize.Word) : "Invalid size and lane combination for umaxv";
        assert elementSize != ElementSize.DoubleWord : "Invalid lane width for umaxv";

        acrossLanesEncoding(ASIMDInstruction.UMAXV, size, elemSizeXX(elementSize), dst, src);
    }

    /**
<<<<<<< HEAD
     * C7.2.363 Unsigned minimum across vector.<br>
=======
     * C7.2.362 Unsigned minimum across vector.<br>
>>>>>>> d90dff18
     *
     * <code>dst = uint_min(src[0], ..., src[n]).</code>
     *
     * @param size register size.
     * @param elementSize width of each operand.
     * @param dst SIMD register.
     * @param src SIMD register.
     */
    public void uminvSV(ASIMDSize size, ElementSize elementSize, Register dst, Register src) {
        assert dst.getRegisterCategory().equals(SIMD);
        assert src.getRegisterCategory().equals(SIMD);
        assert !(size == ASIMDSize.HalfReg && elementSize == ElementSize.Word) : "Invalid size and lane combination for uminv";
        assert elementSize != ElementSize.DoubleWord : "Invalid lane width for uminv";

        acrossLanesEncoding(ASIMDInstruction.UMINV, size, elemSizeXX(elementSize), dst, src);
    }

    /**
     * C7.2.367 Unsigned Multiply-Add Long.<br>
     *
     * <code>for i in 0..n-1 do dst[i] += uint_multiply(src1[i], src2[i])</code>
     *
     * @param srcESize source element size. Cannot be ElementSize.DoubleWord. The destination
     *            element size will be double this width.
     * @param dst SIMD register.
     * @param src1 SIMD register.
     * @param src2 SIMD register.
     */
    public void umlalVVV(ElementSize srcESize, Register dst, Register src1, Register src2) {
        assert dst.getRegisterCategory().equals(SIMD);
        assert src1.getRegisterCategory().equals(SIMD);
        assert src2.getRegisterCategory().equals(SIMD);
        assert srcESize != ElementSize.DoubleWord;

        threeDifferentEncoding(ASIMDInstruction.UMLAL, false, elemSizeXX(srcESize), dst, src1, src2);
    }

    /**
     * C7.2.369 Unsigned Multiply-Subtract Long.<br>
     *
     * <code>for i in 0..n-1 do dst[i] -= uint_multiply(src1[i], src2[i])</code>
     *
     * @param srcESize source element size. Cannot be ElementSize.DoubleWord. The destination
     *            element size will be double this width.
     * @param dst SIMD register.
     * @param src1 SIMD register.
     * @param src2 SIMD register.
     */
    public void umlslVVV(ElementSize srcESize, Register dst, Register src1, Register src2) {
        assert dst.getRegisterCategory().equals(SIMD);
        assert src1.getRegisterCategory().equals(SIMD);
        assert src2.getRegisterCategory().equals(SIMD);
        assert srcESize != ElementSize.DoubleWord;

        threeDifferentEncoding(ASIMDInstruction.UMLSL, false, elemSizeXX(srcESize), dst, src1, src2);
    }

    /**
     * C7.2.371 Unsigned move vector element to general-purpose register.<br>
     *
     * <code>dst (gp) = src[index] (simd).</code>
     *
     * @param eSize width of element to move.
     * @param dst general-purpose register.
     * @param src SIMD register.
     * @param index offset of value to move.
     */
    public void umovGX(ElementSize eSize, Register dst, Register src, int index) {
        assert dst.getRegisterCategory().equals(CPU);
        assert src.getRegisterCategory().equals(SIMD);

        copyEncoding(ASIMDInstruction.UMOV, eSize == ElementSize.DoubleWord, eSize, dst, src, index);
    }

    /**
     * C7.2.390 unsigned shift left (register).<br>
     *
     * <code>for i in 0..n-1 do<br>
     * if(byte(src2[i] > 0)<br>
     * dst[i] = (src1[i] << byte(src2[i])<br>
     * else<br>
     * dst[i] = (src1[i] >>> byte(src2[i])</code>
     *
     * @param size register size.
     * @param eSize element size. ElementSize.DoubleWord is only applicable when size is 128 (i.e.
     *            the operation is performed on more than one element).
     * @param dst SIMD register.
     * @param src1 SIMD register.
     * @param src2 SIMD register.
     */
    public void ushlVVV(ASIMDSize size, ElementSize eSize, Register dst, Register src1, Register src2) {
        assert usesMultipleLanes(size, eSize);
        assert dst.getRegisterCategory().equals(SIMD);
        assert src1.getRegisterCategory().equals(SIMD);
        assert src2.getRegisterCategory().equals(SIMD);

        threeSameEncoding(ASIMDInstruction.USHL, size, elemSizeXX(eSize), dst, src1, src2);
    }

    /**
     * C7.2.391 Unsigned shift left long (immediate).<br>
     * <p>
     * From the manual: " This instruction reads each vector element in the lower half of the source
     * SIMD&FP register, shifts the unsigned integer value left by the specified number of bits ...
     * The destination vector elements are twice as long as the source vector elements."
     *
     * @param srcESize source element size. Cannot be ElementSize.DoubleWord. The destination
     *            element size will be double this width.
     * @param dst SIMD register.
     * @param src SIMD register.
     * @param shiftAmt shift left amount.
     */
    public void ushllVVI(ElementSize srcESize, Register dst, Register src, int shiftAmt) {
        assert dst.getRegisterCategory().equals(SIMD);
        assert src.getRegisterCategory().equals(SIMD);
        assert srcESize != ElementSize.DoubleWord;

        /* Accepted shift range */
        assert shiftAmt >= 0 && shiftAmt < srcESize.nbits;

        /* shift = imm7 - srcESize.nbits */
        int imm7 = srcESize.nbits + shiftAmt;

        shiftByImmEncoding(ASIMDInstruction.USHLL, false, imm7, dst, src);
    }

    /**
     * C7.2.391 Unsigned shift left long (immediate).<br>
     * <p>
     * From the manual: " This instruction reads each vector element in the upper half of the source
     * SIMD&FP register, shifts the unsigned integer value left by the specified number of bits ...
     * The destination vector elements are twice as long as the source vector elements."
     *
     * @param srcESize source element size. Cannot be ElementSize.DoubleWord. The destination
     *            element size will be double this width.
     * @param dst SIMD register.
     * @param src SIMD register.
     * @param shiftAmt shift left amount.
     */
    public void ushll2VVI(ElementSize srcESize, Register dst, Register src, int shiftAmt) {
        assert dst.getRegisterCategory().equals(SIMD);
        assert src.getRegisterCategory().equals(SIMD);
        assert srcESize != ElementSize.DoubleWord;

        /* Accepted shift range */
        assert shiftAmt >= 0 && shiftAmt < srcESize.nbits;

        /* shift = imm7 - srcESize.nbits */
        int imm7 = srcESize.nbits + shiftAmt;

        shiftByImmEncoding(ASIMDInstruction.USHLL, true, imm7, dst, src);
    }

    /**
     * C7.2.392 unsigned shift right (immediate) scalar.<br>
     *
     * <code>for i in 0..n-1 do dst[i] = src[i] >>> imm</code>
     *
     * @param eSize element size. Must be ElementSize.DoubleWord.
     * @param dst SIMD register.
     * @param src SIMD register.
     * @param shiftAmt shift right amount.
     */
    public void ushrSSI(ElementSize eSize, Register dst, Register src, int shiftAmt) {
        assert eSize == ElementSize.DoubleWord;
        assert dst.getRegisterCategory().equals(SIMD);
        assert src.getRegisterCategory().equals(SIMD);

        /* Accepted shift range */
        assert shiftAmt > 0 && shiftAmt <= eSize.nbits;

        /* shift = eSize.nbits * 2 - imm7 */
        int imm7 = eSize.nbits * 2 - shiftAmt;

        scalarShiftByImmEncoding(ASIMDInstruction.USHR, imm7, dst, src);
    }

    /**
     * C7.2.392 unsigned shift right (immediate) vector.<br>
     *
     * <code>dst = src >>> imm</code>
     *
     * @param size register size.
     * @param eSize element size. ElementSize.DoubleWord is only applicable when size is 128 (i.e.
     *            the operation is performed on more than one element).
     * @param dst SIMD register.
     * @param src SIMD register.
     * @param shiftAmt shift right amount.
     */
    public void ushrVVI(ASIMDSize size, ElementSize eSize, Register dst, Register src, int shiftAmt) {
        assert usesMultipleLanes(size, eSize);
        assert dst.getRegisterCategory().equals(SIMD);
        assert src.getRegisterCategory().equals(SIMD);

        /* Accepted shift range */
        assert shiftAmt > 0 && shiftAmt <= eSize.nbits;

        /* shift = eSize.nbits * 2 - imm7 */
        int imm7 = eSize.nbits * 2 - shiftAmt;

        shiftByImmEncoding(ASIMDInstruction.USHR, size, imm7, dst, src);
    }

    /**
     * C7.2.399 Unzip vectors (primary).
     * <p>
     * From the manual: "This instructions reads corresponding even-numbered vector elements from
     * the two source registers, starting at zero, places the result from the first source register
     * into consecutive elements in the lower half of a vector, and the result from the second
     * source register into consecutive elements in the upper half of a vector."
     *
     * @param dstSize register size of destination register. Note only half of this size will be
     *            used within the source registers.
     * @param eSize element size.
     * @param dst SIMD register.
     * @param src1 SIMD register.
     * @param src2 SIMD register.
     */
    public void uzp1VVV(ASIMDSize dstSize, ElementSize eSize, Register dst, Register src1, Register src2) {
        assert dst.getRegisterCategory().equals(SIMD);
        assert src1.getRegisterCategory().equals(SIMD);
        assert src2.getRegisterCategory().equals(SIMD);
        assert usesMultipleLanes(dstSize, eSize);

        permuteEncoding(ASIMDInstruction.UZP1, dstSize, eSize, dst, src1, src2);
    }

    /**
     * C7.2.400 Unzip vectors (secondary).
     * <p>
     * From the manual: "This instructions reads corresponding odd-numbered vector elements from the
     * two source registers, starting at zero, places the result from the first source register into
     * consecutive elements in the lower half of a vector, and the result from the second source
     * register into consecutive elements in the upper half of a vector."
     *
     * @param dstSize register size of destination register. Note only half of this size will be
     *            used within the source registers.
     * @param eSize element size.
     * @param dst SIMD register.
     * @param src1 SIMD register.
     * @param src2 SIMD register.
     */
    public void uzp2VVV(ASIMDSize dstSize, ElementSize eSize, Register dst, Register src1, Register src2) {
        assert dst.getRegisterCategory().equals(SIMD);
        assert src1.getRegisterCategory().equals(SIMD);
        assert src2.getRegisterCategory().equals(SIMD);
        assert usesMultipleLanes(dstSize, eSize);

        permuteEncoding(ASIMDInstruction.UZP2, dstSize, eSize, dst, src1, src2);
    }

    /**
     * C7.2.402 Extract narrow.<br>
     * <p>
     * From the manual: "This instruction reads each vector element from the source SIMD&FP
     * register, narrows each value to half the original width, and writes the register..."
     *
     * @param dstESize destination element size. Cannot be ElementSize.DoubleWord. The source
     *            element size is twice this width.
     * @param dst SIMD register.
     * @param src SIMD register.
     */
    public void xtnVV(ElementSize dstESize, Register dst, Register src) {
        assert dst.getRegisterCategory().equals(SIMD);
        assert src.getRegisterCategory().equals(SIMD);
        assert dstESize != ElementSize.DoubleWord;

        twoRegMiscEncoding(ASIMDInstruction.XTN, false, elemSizeXX(dstESize), dst, src);
    }

    /**
     * C7.2.403 Zip vectors (primary).
     * <p>
     * From the manual: "This instructions reads adjacent vector elements from the lower half of two
     * source registers as pairs, interleaves the pairs ... and writes the vector to the destination
     * register."
     *
     * @param dstSize register size of destination register. Note only half of this size will be
     *            used within the source registers.
     * @param eSize element size.
     * @param dst SIMD register.
     * @param src1 SIMD register.
     * @param src2 SIMD register.
     */
    public void zip1VVV(ASIMDSize dstSize, ElementSize eSize, Register dst, Register src1, Register src2) {
        assert dst.getRegisterCategory().equals(SIMD);
        assert src1.getRegisterCategory().equals(SIMD);
        assert src2.getRegisterCategory().equals(SIMD);
        assert usesMultipleLanes(dstSize, eSize);

        permuteEncoding(ASIMDInstruction.ZIP1, dstSize, eSize, dst, src1, src2);
    }

    /**
     * C7.2.404 Zip vectors (secondary).
     * <p>
     * From the manual: "This instructions reads adjacent vector elements from the upper half of two
     * source registers as pairs, interleaves the pairs ... and writes the vector to the destination
     * register."
     *
     * @param dstSize register size of destination register. Note only half of this size will be
     *            used within the source registers.
     * @param eSize element size.
     * @param dst SIMD register.
     * @param src1 SIMD register.
     * @param src2 SIMD register.
     */
    public void zip2VVV(ASIMDSize dstSize, ElementSize eSize, Register dst, Register src1, Register src2) {
        assert dst.getRegisterCategory().equals(SIMD);
        assert src1.getRegisterCategory().equals(SIMD);
        assert src2.getRegisterCategory().equals(SIMD);
        assert usesMultipleLanes(dstSize, eSize);

        permuteEncoding(ASIMDInstruction.ZIP2, dstSize, eSize, dst, src1, src2);
    }
}<|MERGE_RESOLUTION|>--- conflicted
+++ resolved
@@ -2933,11 +2933,7 @@
     }
 
     /**
-<<<<<<< HEAD
-     * C7.2.363 Unsigned minimum across vector.<br>
-=======
-     * C7.2.362 Unsigned minimum across vector.<br>
->>>>>>> d90dff18
+     * C7.2.365 Unsigned minimum across vector.<br>
      *
      * <code>dst = uint_min(src[0], ..., src[n]).</code>
      *
