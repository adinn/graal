--- conflicted
+++ resolved
@@ -66,36 +66,27 @@
      *
      * @return the output file path or null if the flag is null
      */
-<<<<<<< HEAD
     public static Path getPath(OptionValues options, OptionKey<String> option, OptionKey<String> defaultDirectory, String extension) {
+        return getPath(options, option, defaultDirectory, extension, true);
+    }
+
+    /**
+     * Generate a {@link Path} using the format "%s-%d_%s" with the {@link OptionKey#getValue base
+     * filename}, a {@link #globalTimeStamp global timestamp} and an optional {@code extension} .
+     *
+     * @return the output file path or null if the flag is null
+     */
+    public static Path getPathGlobal(OptionValues options, OptionKey<String> option, OptionKey<String> defaultDirectory, String extension) {
+        return getPath(options, option, defaultDirectory, extension, false);
+    }
+
+    private static Path getPath(OptionValues options, OptionKey<String> option, OptionKey<String> defaultDirectory, String extension, boolean includeThreadId) {
         if (option.getValue(options) == null) {
             return null;
         }
-        String name = String.format("%s-%d_%d%s", option.getValue(options), getGlobalTimeStamp(), getThreadDumpId(), formatExtension(extension));
-=======
-    public static Path getPath(OptionValue<String> option, OptionValue<String> defaultDirectory, String extension) {
-        return getPath(option, defaultDirectory, extension, true);
-    }
-
-    /**
-     * Generate a {@link Path} using the format "%s-%d_%s" with the {@link OptionValue#getValue()
-     * base filename}, a {@link #globalTimeStamp global timestamp} and an optional {@code extension}
-     * .
-     *
-     * @return the output file path or null if the flag is null
-     */
-    public static Path getPathGlobal(OptionValue<String> option, OptionValue<String> defaultDirectory, String extension) {
-        return getPath(option, defaultDirectory, extension, false);
-    }
-
-    private static Path getPath(OptionValue<String> option, OptionValue<String> defaultDirectory, String extension, boolean includeThreadId) {
-        if (option.getValue() == null) {
-            return null;
-        }
         final String name = includeThreadId
-                        ? String.format("%s-%d_%d%s", option.getValue(), getGlobalTimeStamp(), getThreadDumpId(), formatExtension(extension))
-                        : String.format("%s-%d%s", option.getValue(), getGlobalTimeStamp(), formatExtension(extension));
->>>>>>> beb0da8e
+                        ? String.format("%s-%d_%d%s", option.getValue(options), getGlobalTimeStamp(), getThreadDumpId(), formatExtension(extension))
+                        : String.format("%s-%d%s", option.getValue(options), getGlobalTimeStamp(), formatExtension(extension));
         Path result = Paths.get(name);
         if (result.isAbsolute() || defaultDirectory == null) {
             return result;
