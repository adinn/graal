--- conflicted
+++ resolved
@@ -85,11 +85,7 @@
     public final Node[] valueNumberableLeafNodes;
     public final NodePair[] valueEqualsNodePairs;
 
-<<<<<<< HEAD
-    public final static class NodePair {
-=======
     public static final class NodePair {
->>>>>>> 837d4038
         public final Node n1;
         public final Node n2;
 
