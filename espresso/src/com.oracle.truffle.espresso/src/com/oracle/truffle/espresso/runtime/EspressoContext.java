/*
 * Copyright (c) 2018, 2021, Oracle and/or its affiliates. All rights reserved.
 * DO NOT ALTER OR REMOVE COPYRIGHT NOTICES OR THIS FILE HEADER.
 *
 * This code is free software; you can redistribute it and/or modify it
 * under the terms of the GNU General Public License version 2 only, as
 * published by the Free Software Foundation.
 *
 * This code is distributed in the hope that it will be useful, but WITHOUT
 * ANY WARRANTY; without even the implied warranty of MERCHANTABILITY or
 * FITNESS FOR A PARTICULAR PURPOSE.  See the GNU General Public License
 * version 2 for more details (a copy is included in the LICENSE file that
 * accompanied this code).
 *
 * You should have received a copy of the GNU General Public License version
 * 2 along with this work; if not, write to the Free Software Foundation,
 * Inc., 51 Franklin St, Fifth Floor, Boston, MA 02110-1301 USA.
 *
 * Please contact Oracle, 500 Oracle Parkway, Redwood Shores, CA 94065 USA
 * or visit www.oracle.com if you need additional information or have any
 * questions.
 */
package com.oracle.truffle.espresso.runtime;

import static com.oracle.truffle.espresso.jni.JniEnv.JNI_OK;

import java.io.File;
import java.io.InputStream;
import java.io.OutputStream;
import java.lang.ref.ReferenceQueue;
import java.nio.file.Path;
import java.util.ArrayList;
import java.util.Arrays;
import java.util.Collections;
import java.util.HashMap;
import java.util.HashSet;
import java.util.List;
import java.util.Map;
import java.util.Set;
import java.util.WeakHashMap;
import java.util.concurrent.TimeUnit;
import java.util.concurrent.atomic.AtomicInteger;
import java.util.function.Function;
import java.util.logging.Level;
import java.util.stream.Collectors;

import com.oracle.truffle.espresso.ffi.nfi.NFIIsolatedNativeAccess;
import com.oracle.truffle.espresso.ffi.nfi.NFINativeAccess;
import com.oracle.truffle.espresso.ffi.nfi.NFISulongNativeAccess;
import org.graalvm.options.OptionMap;
import org.graalvm.polyglot.Engine;

import com.oracle.truffle.api.Assumption;
import com.oracle.truffle.api.CompilerAsserts;
import com.oracle.truffle.api.CompilerDirectives;
import com.oracle.truffle.api.CompilerDirectives.CompilationFinal;
import com.oracle.truffle.api.CompilerDirectives.TruffleBoundary;
import com.oracle.truffle.api.Truffle;
import com.oracle.truffle.api.TruffleFile;
import com.oracle.truffle.api.TruffleLanguage;
import com.oracle.truffle.api.TruffleLanguage.ContextReference;
import com.oracle.truffle.api.TruffleLogger;
import com.oracle.truffle.api.instrumentation.AllocationReporter;
import com.oracle.truffle.api.interop.TruffleObject;
import com.oracle.truffle.api.nodes.LanguageInfo;
import com.oracle.truffle.api.nodes.Node;
import com.oracle.truffle.api.source.Source;
import com.oracle.truffle.espresso.EspressoBindings;
import com.oracle.truffle.espresso.EspressoLanguage;
import com.oracle.truffle.espresso.EspressoOptions;
import com.oracle.truffle.espresso.FinalizationSupport;
import com.oracle.truffle.espresso.analysis.hierarchy.ClassHierarchyOracle;
import com.oracle.truffle.espresso.analysis.hierarchy.DefaultClassHierarchyOracle;
import com.oracle.truffle.espresso.analysis.hierarchy.NoOpClassHierarchyOracle;
import com.oracle.truffle.espresso.descriptors.Names;
import com.oracle.truffle.espresso.descriptors.Signatures;
import com.oracle.truffle.espresso.descriptors.Symbol;
import com.oracle.truffle.espresso.descriptors.Symbol.Name;
import com.oracle.truffle.espresso.descriptors.Symbol.Signature;
import com.oracle.truffle.espresso.descriptors.Symbol.Type;
import com.oracle.truffle.espresso.descriptors.Types;
import com.oracle.truffle.espresso.ffi.NativeAccess;
import com.oracle.truffle.espresso.ffi.NativeAccessCollector;
import com.oracle.truffle.espresso.impl.ClassRegistries;
import com.oracle.truffle.espresso.impl.Field;
import com.oracle.truffle.espresso.impl.Klass;
import com.oracle.truffle.espresso.impl.Method;
import com.oracle.truffle.espresso.impl.ObjectKlass;
import com.oracle.truffle.espresso.jdwp.api.Ids;
import com.oracle.truffle.espresso.jdwp.api.VMEventListenerImpl;
import com.oracle.truffle.espresso.jni.JniEnv;
import com.oracle.truffle.espresso.meta.EspressoError;
import com.oracle.truffle.espresso.meta.Meta;
import com.oracle.truffle.espresso.perf.DebugCloseable;
import com.oracle.truffle.espresso.perf.DebugTimer;
import com.oracle.truffle.espresso.perf.TimerCollection;
import com.oracle.truffle.espresso.redefinition.ClassRedefinition;
import com.oracle.truffle.espresso.redefinition.plugins.api.InternalRedefinitionPlugin;
import com.oracle.truffle.espresso.redefinition.plugins.impl.RedefinitionPluginHandler;
import com.oracle.truffle.espresso.substitutions.Substitutions;
import com.oracle.truffle.espresso.threads.EspressoThreadRegistry;
import com.oracle.truffle.espresso.threads.ThreadsAccess;
import com.oracle.truffle.espresso.vm.InterpreterToVM;
import com.oracle.truffle.espresso.vm.UnsafeAccess;
import com.oracle.truffle.espresso.vm.VM;

import sun.misc.SignalHandler;

public final class EspressoContext {

    public static final int DEFAULT_STACK_SIZE = 32;
    public static final StackTraceElement[] EMPTY_STACK = new StackTraceElement[0];

    private static final DebugTimer SPAWN_VM = DebugTimer.create("spawnVM");
    private static final DebugTimer SYSTEM_INIT = DebugTimer.create("system init", SPAWN_VM);
    private static final DebugTimer KNOWN_CLASS_INIT = DebugTimer.create("known class init", SPAWN_VM);
    private static final DebugTimer META_INIT = DebugTimer.create("meta init", SPAWN_VM);
    private static final DebugTimer VM_INIT = DebugTimer.create("vm init", SPAWN_VM);
    private static final DebugTimer SYSTEM_CLASSLOADER = DebugTimer.create("system classloader", SPAWN_VM);

    private final TruffleLogger logger = TruffleLogger.getLogger(EspressoLanguage.ID);

    private final EspressoLanguage language;
    private final TruffleLanguage.Env env;

    private String[] mainArguments;
    private String[] vmArguments;

    // region Debug
    private final TimerCollection timers;
    // endregion Debug

    // region Profiling
    private final AllocationReporter allocationReporter;
    // endregion Profiling

    // region Runtime
    private final StringTable strings;
    private final ClassRegistries registries;
    private final Substitutions substitutions;
    private final MethodHandleIntrinsics methodHandleIntrinsics;
    private final ClassHierarchyOracle classHierarchyOracle;
    // endregion Runtime

    // region Helpers
    private final EspressoThreadRegistry threadRegistry;
    @CompilationFinal private ThreadsAccess threads;
    private final EspressoShutdownHandler shutdownManager;
    private final EspressoReferenceDrainer referenceDrainer;
    // endregion Helpers

    // region ID
    private final AtomicInteger klassIdProvider = new AtomicInteger();
    private final AtomicInteger loaderIdProvider = new AtomicInteger();
    private final int bootClassLoaderID = getNewLoaderId();
    // endregion ID

    // region InitControl
    public long initDoneTimeNanos;

    @CompilationFinal private boolean modulesInitialized = false;
    @CompilationFinal private boolean metaInitialized = false;
    private boolean initialized = false;
    private Classpath bootClasspath;
    // endregion InitControl

    // region JDWP
    private final JDWPContextImpl jdwpContext;
    private final boolean shouldReportVMEvents;
    private final VMEventListenerImpl eventListener;
    private ClassRedefinition classRedefinition;
<<<<<<< HEAD
    private final boolean arbitraryChangesSupport;
    private final Assumption anyHierarchyChanges = Truffle.getRuntime().createAssumption();
=======
>>>>>>> 24f135b8
    // endregion JDWP

    private Map<Class<? extends InternalRedefinitionPlugin>, InternalRedefinitionPlugin> redefinitionPlugins;

    // After a context is finalized, guest code cannot be executed.
    private volatile boolean isFinalized;

    // region Options
    // Checkstyle: stop field name check

    // Performance control
    public final boolean InlineFieldAccessors;
    public final boolean InlineMethodHandle;
    public final boolean SplitMethodHandles;
    public final boolean livenessAnalysis;
    public final boolean EnableClassHierarchyAnalysis;

    // Behavior control
    public final boolean EnableManagement;
    public final EspressoOptions.VerifyMode Verify;
    public final EspressoOptions.SpecCompliancyMode SpecCompliancyMode;
    public final boolean Polyglot;
    public final boolean HotSwapAPI;
    public final boolean ExitHost;
    public final boolean EnableSignals;
    private final String multiThreadingDisabled;
    public final boolean NativeAccessAllowed;
    public final boolean EnableAgents;
    public final int TrivialMethodSize;

    // Debug option
    public final com.oracle.truffle.espresso.jdwp.api.JDWPOptions JDWPOptions;

    // Checkstyle: resume field name check
    // endregion Options

    // Must be initialized after the context instance creation.

    // region VM
    @CompilationFinal private Meta meta;
    @CompilationFinal private VM vm;
    @CompilationFinal private JniEnv jniEnv;
    @CompilationFinal private InterpreterToVM interpreterToVM;
    @CompilationFinal private JImageLibrary jimageLibrary;
    @CompilationFinal private EspressoProperties vmProperties;
    @CompilationFinal private AgentLibraries agents;
    @CompilationFinal private NativeAccess nativeAccess;
    // endregion VM

    @CompilationFinal private EspressoException stackOverflow;
    @CompilationFinal private EspressoException outOfMemory;

    // region ThreadDeprecated
    // Set on calling guest Thread.stop0(), or when closing context.
    @CompilationFinal private Assumption noThreadStop = Truffle.getRuntime().createAssumption();
    @CompilationFinal private Assumption noSuspend = Truffle.getRuntime().createAssumption();
    @CompilationFinal private Assumption noThreadDeprecationCalled = Truffle.getRuntime().createAssumption();
    // endregion ThreadDeprecated

    @CompilationFinal private TruffleObject topBindings;
    private final WeakHashMap<StaticObject, SignalHandler> hostSignalHandlers = new WeakHashMap<>();

    public TruffleLogger getLogger() {
        return logger;
    }

    public int getNewKlassId() {
        int id = klassIdProvider.getAndIncrement();
        if (id < 0) {
            throw EspressoError.shouldNotReachHere("Exhausted klass IDs");
        }
        return id;
    }

    public int getNewLoaderId() {
        int id = loaderIdProvider.getAndIncrement();
        if (id < 0) {
            throw EspressoError.shouldNotReachHere("Exhausted loader IDs");
        }
        return id;
    }

    public int getBootClassLoaderID() {
        return bootClassLoaderID;
    }

    public EspressoContext(TruffleLanguage.Env env, EspressoLanguage language) {
        this.env = env;
        this.language = language;

        this.registries = new ClassRegistries(this);
        this.strings = new StringTable(this);
        this.substitutions = new Substitutions(this);
        this.methodHandleIntrinsics = new MethodHandleIntrinsics(this);

        this.threadRegistry = new EspressoThreadRegistry(this);
        this.referenceDrainer = new EspressoReferenceDrainer(this);

        boolean softExit = env.getOptions().get(EspressoOptions.SoftExit);
        this.ExitHost = env.getOptions().get(EspressoOptions.ExitHost);
        this.shutdownManager = new EspressoShutdownHandler(this, threadRegistry, referenceDrainer, softExit);

        this.timers = TimerCollection.create(env.getOptions().get(EspressoOptions.EnableTimers));
        this.allocationReporter = env.lookup(AllocationReporter.class);

        // null if not specified
        this.JDWPOptions = env.getOptions().get(EspressoOptions.JDWPOptions);
        this.shouldReportVMEvents = JDWPOptions != null;
        this.eventListener = new VMEventListenerImpl();

        this.InlineFieldAccessors = JDWPOptions == null && env.getOptions().get(EspressoOptions.InlineFieldAccessors);
        this.InlineMethodHandle = JDWPOptions == null && env.getOptions().get(EspressoOptions.InlineMethodHandle);
        this.SplitMethodHandles = JDWPOptions == null && env.getOptions().get(EspressoOptions.SplitMethodHandles);
        this.Verify = env.getOptions().get(EspressoOptions.Verify);
        this.EnableSignals = env.getOptions().get(EspressoOptions.EnableSignals);
        this.SpecCompliancyMode = env.getOptions().get(EspressoOptions.SpecCompliancy);
        this.livenessAnalysis = env.getOptions().get(EspressoOptions.LivenessAnalysis);
        this.EnableClassHierarchyAnalysis = env.getOptions().get(EspressoOptions.CHA);
        this.EnableManagement = env.getOptions().get(EspressoOptions.EnableManagement);
        this.EnableAgents = getEnv().getOptions().get(EspressoOptions.EnableAgents);
        this.TrivialMethodSize = getEnv().getOptions().get(EspressoOptions.TrivialMethodSize);
        String multiThreadingDisabledReason = null;
        if (!env.getOptions().get(EspressoOptions.MultiThreaded)) {
            multiThreadingDisabledReason = "java.MultiThreaded option is set to false";
        }
        if (!env.isCreateThreadAllowed()) {
            multiThreadingDisabledReason = "polyglot context does not allow thread creation (`allowCreateThread(false)`)";
        }
        if (multiThreadingDisabledReason == null && !env.getOptions().hasBeenSet(EspressoOptions.MultiThreaded)) {
            Set<String> singleThreadedLanguages = knownSingleThreadedLanguages(env);
            if (!singleThreadedLanguages.isEmpty()) {
                multiThreadingDisabledReason = "context seems to contain single-threaded languages: " + singleThreadedLanguages;
                logger.warning(() -> "Disabling multi-threading since the context seems to contain single-threaded languages: " + singleThreadedLanguages);
            }
        }
        this.multiThreadingDisabled = multiThreadingDisabledReason;
        this.NativeAccessAllowed = env.isNativeAccessAllowed();
        this.Polyglot = env.getOptions().get(EspressoOptions.Polyglot);
        this.HotSwapAPI = env.getOptions().get(EspressoOptions.HotSwapAPI);

        this.vmArguments = buildVmArguments();
        this.jdwpContext = new JDWPContextImpl(this);
        if (this.EnableClassHierarchyAnalysis) {
            this.classHierarchyOracle = new DefaultClassHierarchyOracle();
        } else {
            this.classHierarchyOracle = new NoOpClassHierarchyOracle();
        }
    }

    private static Set<String> knownSingleThreadedLanguages(TruffleLanguage.Env env) {
        Set<String> singleThreaded = new HashSet<>();
        for (LanguageInfo languageInfo : env.getPublicLanguages().values()) {
            switch (languageInfo.getId()) {
                case "wasm":    // fallthrough
                case "js":      // fallthrough
                case "R":       // fallthrough
                case "python":  // it's configurable for python, be shy
                    singleThreaded.add(languageInfo.getId());
            }
        }
        return singleThreaded;
    }

    public ClassRegistries getRegistries() {
        return registries;
    }

    public InputStream in() {
        return env.in();
    }

    public OutputStream out() {
        return env.out();
    }

    public OutputStream err() {
        return env.err();
    }

    public StringTable getStrings() {
        return strings;
    }

    public TruffleLanguage.Env getEnv() {
        return env;
    }

    public EspressoLanguage getLanguage() {
        return language;
    }

    public boolean multiThreadingEnabled() {
        return multiThreadingDisabled == null;
    }

    public String getMultiThreadingDisabledReason() {
        return multiThreadingDisabled;
    }

    /**
     * @return The {@link String}[] array passed to the main function.
     */
    public String[] getMainArguments() {
        return mainArguments;
    }

    public void setMainArguments(String[] mainArguments) {
        this.mainArguments = mainArguments;
    }

    public String[] getVmArguments() {
        return vmArguments;
    }

    private String[] buildVmArguments() {
        OptionMap<String> argsMap = getEnv().getOptions().get(EspressoOptions.VMArguments);
        if (argsMap == null) {
            return new String[0];
        }
        Set<Map.Entry<String, String>> set = argsMap.entrySet();
        int length = set.size();
        String[] array = new String[length];
        for (Map.Entry<String, String> entry : set) {
            try {
                String key = entry.getKey();
                int idx = Integer.parseInt(key.substring(key.lastIndexOf('.') + 1));
                if (idx < 0 || idx >= length) {
                    getLogger().severe("Unsupported use of the 'java.VMArguments' option: " +
                                    "Declared index: " + idx + ", actual number of arguments: " + length + ".\n" +
                                    "Please only declare positive index starting from 0, and growing by 1 each.");
                    throw EspressoError.shouldNotReachHere();
                }
                array[idx] = entry.getValue();
            } catch (NumberFormatException e) {
                getLogger().warning("Unsupported use of the 'java.VMArguments' option: java.VMArguments." + entry.getKey() + "=" + entry.getValue() + "\n" +
                                "Should be of the form: java.VMArguments.<int>=<value>");
                throw EspressoError.shouldNotReachHere();
            }
        }
        return array;
    }

    public Classpath getBootClasspath() {
        if (bootClasspath == null) {
            CompilerAsserts.neverPartOfCompilation();
            bootClasspath = new Classpath(
                            getVmProperties().bootClasspath().stream().map(new Function<Path, String>() {
                                @Override
                                public String apply(Path path) {
                                    return path.toString();
                                }
                            }).collect(Collectors.joining(File.pathSeparator)));
        }
        return bootClasspath;
    }

    public void setBootClassPath(Classpath classPath) {
        this.bootClasspath = classPath;
    }

    public EspressoProperties getVmProperties() {
        assert vmProperties != null;
        return vmProperties;
    }

    public void initializeContext() {
        EspressoError.guarantee(getEnv().isNativeAccessAllowed(),
                        "Native access is not allowed by the host environment but it's required to load Espresso/Java native libraries. " +
                                        "Allow native access on context creation e.g. contextBuilder.allowNativeAccess(true)");
        assert !this.initialized;

        // Setup finalization support in the host VM.
        FinalizationSupport.ensureInitialized();

        spawnVM();
        this.initialized = true;
        // enable JDWP instrumenter only if options are set (assumed valid if non-null)
        if (JDWPOptions != null) {
            jdwpContext.jdwpInit(env, getMainThread(), eventListener);
        }
        referenceDrainer.startReferenceDrain();
    }

    public Source findOrCreateSource(Method method) {
        String sourceFile = method.getSourceFile();
        if (sourceFile == null) {
            return null;
        } else {
            TruffleFile file = env.getInternalTruffleFile(sourceFile);
            Source source = Source.newBuilder("java", file).content(Source.CONTENT_NONE).build();
            // sources are interned so no cache needed (hopefully)
            return source;
        }
    }

    public Meta getMeta() {
        return meta;
    }

    public NativeAccess getNativeAccess() {
        return nativeAccess;
    }

    @SuppressWarnings("try")
    private void spawnVM() {
        try (DebugCloseable spawn = SPAWN_VM.scope(timers)) {

            long initStartTimeNanos = System.nanoTime();

            this.nativeAccess = spawnNativeAccess();
            initVmProperties();

            // Spawn JNI first, then the VM.
            try (DebugCloseable vmInit = VM_INIT.scope(timers)) {
                this.vm = VM.create(getJNI()); // Mokapot is loaded
                vm.attachThread(Thread.currentThread());
            }

            if (getJavaVersion().modulesEnabled()) {
                registries.initJavaBaseModule();
                registries.getBootClassRegistry().initUnnamedModule(StaticObject.NULL);
            }

            // TODO: link libjimage

            initializeAgents();

            try (DebugCloseable metaInit = META_INIT.scope(timers)) {
                this.meta = new Meta(this);
            }
            this.metaInitialized = true;
            this.threads = new ThreadsAccess(meta);

            this.interpreterToVM = new InterpreterToVM(this);

            try (DebugCloseable knownClassInit = KNOWN_CLASS_INIT.scope(timers)) {
                initializeKnownClass(Type.java_lang_Object);

                for (Symbol<Type> type : Arrays.asList(
                                Type.java_lang_String,
                                Type.java_lang_System,
                                Type.java_lang_Class, // JDK-8069005
                                Type.java_lang_ThreadGroup,
                                Type.java_lang_Thread)) {
                    initializeKnownClass(type);
                }
            }

            if (meta.jdk_internal_misc_UnsafeConstants != null) {
                initializeKnownClass(Type.jdk_internal_misc_UnsafeConstants);
                UnsafeAccess.initializeGuestUnsafeConstants(meta);
            }

            // Create main thread as soon as Thread class is initialized.
            threadRegistry.createMainThread(meta);

            try (DebugCloseable knownClassInit = KNOWN_CLASS_INIT.scope(timers)) {
                initializeKnownClass(Type.java_lang_Object);

                for (Symbol<Type> type : Arrays.asList(
                                Type.java_lang_reflect_Method,
                                Type.java_lang_ref_Finalizer)) {
                    initializeKnownClass(type);
                }
            }

            referenceDrainer.initReferenceDrain();

            try (DebugCloseable systemInit = SYSTEM_INIT.scope(timers)) {
                // Call guest initialization
                if (getJavaVersion().java8OrEarlier()) {
                    meta.java_lang_System_initializeSystemClass.invokeDirect(null);
                } else {
                    assert getJavaVersion().java9OrLater();
                    meta.java_lang_System_initPhase1.invokeDirect(null);
                    int e = (int) meta.java_lang_System_initPhase2.invokeDirect(null, false, false);
                    if (e != 0) {
                        throw EspressoError.shouldNotReachHere();
                    }

                    getVM().getJvmti().postVmStart();

                    modulesInitialized = true;
                    meta.java_lang_System_initPhase3.invokeDirect(null);
                }
            }

            getVM().getJvmti().postVmInit();

            meta.postSystemInit();

            try (DebugCloseable knownClassInit = KNOWN_CLASS_INIT.scope(timers)) {
                // System exceptions.
                for (Symbol<Type> type : Arrays.asList(
                                Type.java_lang_OutOfMemoryError,
                                Type.java_lang_NullPointerException,
                                Type.java_lang_ClassCastException,
                                Type.java_lang_ArrayStoreException,
                                Type.java_lang_ArithmeticException,
                                Type.java_lang_StackOverflowError,
                                Type.java_lang_IllegalMonitorStateException,
                                Type.java_lang_IllegalArgumentException)) {
                    initializeKnownClass(type);
                }
            }
            // Init memoryError instances
            StaticObject stackOverflowErrorInstance = meta.java_lang_StackOverflowError.allocateInstance();
            StaticObject outOfMemoryErrorInstance = meta.java_lang_OutOfMemoryError.allocateInstance();

            // Preemptively set stack trace.
            meta.HIDDEN_FRAMES.setHiddenObject(stackOverflowErrorInstance, VM.StackTrace.EMPTY_STACK_TRACE);
            meta.java_lang_Throwable_backtrace.setObject(stackOverflowErrorInstance, stackOverflowErrorInstance);
            meta.HIDDEN_FRAMES.setHiddenObject(outOfMemoryErrorInstance, VM.StackTrace.EMPTY_STACK_TRACE);
            meta.java_lang_Throwable_backtrace.setObject(outOfMemoryErrorInstance, outOfMemoryErrorInstance);

            this.stackOverflow = EspressoException.wrap(stackOverflowErrorInstance, meta);
            this.outOfMemory = EspressoException.wrap(outOfMemoryErrorInstance, meta);
            meta.java_lang_StackOverflowError.lookupDeclaredMethod(Name._init_, Signature._void_String).invokeDirect(stackOverflowErrorInstance, meta.toGuestString("VM StackOverFlow"));
            meta.java_lang_OutOfMemoryError.lookupDeclaredMethod(Name._init_, Signature._void_String).invokeDirect(outOfMemoryErrorInstance, meta.toGuestString("VM OutOfMemory"));

            // Create application (system) class loader.
            StaticObject systemClassLoader = null;
            try (DebugCloseable systemLoader = SYSTEM_CLASSLOADER.scope(timers)) {
                systemClassLoader = (StaticObject) meta.java_lang_ClassLoader_getSystemClassLoader.invokeDirect(null);
            }
            topBindings = new EspressoBindings(systemClassLoader, getEnv().getOptions().get(EspressoOptions.ExposeNativeJavaVM));

            initDoneTimeNanos = System.nanoTime();
            long elapsedNanos = initDoneTimeNanos - initStartTimeNanos;
            getLogger().log(Level.FINE, "VM booted in {0} ms", TimeUnit.NANOSECONDS.toMillis(elapsedNanos));
        }
    }

    private NativeAccess spawnNativeAccess() {
        String nativeBackend;
        if (getEnv().getOptions().hasBeenSet(EspressoOptions.NativeBackend)) {
            nativeBackend = getEnv().getOptions().get(EspressoOptions.NativeBackend);
        } else {
            // Pick a sane "default" native backend depending on the platform.
            if (EspressoOptions.RUNNING_ON_SVM) {
                nativeBackend = NFINativeAccess.Provider.ID;
            } else {
                if (OS.getCurrent() == OS.Linux) {
                    nativeBackend = NFIIsolatedNativeAccess.Provider.ID;
                } else {
                    nativeBackend = NFISulongNativeAccess.Provider.ID;
                }
            }
        }

        List<String> available = new ArrayList<>();
        for (NativeAccess.Provider provider : NativeAccessCollector.getInstances(NativeAccess.Provider.class)) {
            available.add(provider.id());
            if (nativeBackend.equals(provider.id())) {
                getLogger().fine("Native backend: " + nativeBackend);
                return provider.create(getEnv());
            }
        }
        throw abort("Cannot find native backend '" + nativeBackend + "'. Available backends: " + available);
    }

    private void initializeAgents() {
        agents = new AgentLibraries(this);
        if (getEnv().getOptions().hasBeenSet(EspressoOptions.AgentLib)) {
            agents.registerAgents(getEnv().getOptions().get(EspressoOptions.AgentLib), false);
        }
        if (getEnv().getOptions().hasBeenSet(EspressoOptions.AgentPath)) {
            agents.registerAgents(getEnv().getOptions().get(EspressoOptions.AgentPath), true);
        }
        if (getEnv().getOptions().hasBeenSet(EspressoOptions.JavaAgent)) {
            agents.registerAgent("instrument", getEnv().getOptions().get(EspressoOptions.JavaAgent), false);
        }
        if (EnableAgents) {
            agents.initialize();
        } else {
            if (!agents.isEmpty()) {
                getLogger().warning("Agents support is currently disabled in Espresso. Ignoring passed agent options.");
            }
        }
    }

    private void initVmProperties() {
        final EspressoProperties.Builder builder = EspressoProperties.newPlatformBuilder();
        // If --java.JavaHome is not specified, Espresso tries to use the same (jars and native)
        // libraries bundled with GraalVM.
        builder.javaHome(Engine.findHome());
        EspressoProperties.processOptions(builder, getEnv().getOptions());
        getNativeAccess().updateEspressoProperties(builder, getEnv().getOptions());
        vmProperties = builder.build();
    }

    private void initializeKnownClass(Symbol<Type> type) {
        Klass klass = getMeta().loadKlassOrFail(type, StaticObject.NULL, StaticObject.NULL);
        klass.safeInitialize();
    }

    public boolean metaInitialized() {
        return metaInitialized;
    }

    public boolean modulesInitialized() {
        return modulesInitialized;
    }

    public boolean isInitialized() {
        return initialized;
    }

    public InterpreterToVM getInterpreterToVM() {
        return interpreterToVM;
    }

    public VM getVM() {
        return vm;
    }

    public JImageLibrary jimageLibrary() {
        if (jimageLibrary == null) {
            CompilerDirectives.transferToInterpreterAndInvalidate();
            EspressoError.guarantee(getJavaVersion().modulesEnabled(), "Jimage available for java >= 9");
            this.jimageLibrary = new JImageLibrary(this);
        }
        return jimageLibrary;
    }

    public JavaVersion getJavaVersion() {
        return vm.getJavaVersion();
    }

    public boolean advancedRedefinitionEnabled() {
        return JDWPOptions != null;
    }

    public Types getTypes() {
        return getLanguage().getTypes();
    }

    public Signatures getSignatures() {
        return getLanguage().getSignatures();
    }

    public JniEnv getJNI() {
        if (jniEnv == null) {
            CompilerDirectives.transferToInterpreterAndInvalidate();
            jniEnv = JniEnv.create(this);
        }
        return jniEnv;
    }

    public void disposeContext() {
        if (initialized) {
            getVM().dispose();
            getJNI().dispose();
        }
    }

    public Substitutions getSubstitutions() {
        return substitutions;
    }

    public void setBootstrapMeta(Meta meta) {
        this.meta = meta;
    }

    public Names getNames() {
        return getLanguage().getNames();
    }

    public MethodHandleIntrinsics getMethodHandleIntrinsics() {
        return methodHandleIntrinsics;
    }

    public EspressoException getStackOverflow() {
        return stackOverflow;
    }

    public EspressoException getOutOfMemory() {
        return outOfMemory;
    }

    public <T> T trackAllocation(T object) {
        if (allocationReporter != null) {
            allocationReporter.onEnter(null, 0, AllocationReporter.SIZE_UNKNOWN);
            allocationReporter.onReturnValue(object, 0, AllocationReporter.SIZE_UNKNOWN);
        }
        return object;
    }

    public boolean needsVerify(StaticObject classLoader) {
        switch (Verify) {
            case NONE:
                return false;
            case REMOTE:
                return !StaticObject.isNull(classLoader);
            case ALL:
                return true;
            default:
                return true;
        }
    }

    public void prepareDispose() {
        if (jdwpContext != null) {
            jdwpContext.finalizeContext();
        }
    }

    public void registerRedefinitionPlugin(InternalRedefinitionPlugin plugin) {
        // lazy initialization
        if (redefinitionPlugins == null) {
            redefinitionPlugins = Collections.synchronizedMap(new HashMap<>(2));
        }
        redefinitionPlugins.put(plugin.getClass(), plugin);
    }

    @SuppressWarnings("unchecked")
    @TruffleBoundary
    public <T> T lookup(Class<? extends InternalRedefinitionPlugin> pluginType) {
        if (redefinitionPlugins == null) {
            return null;
        }
        return (T) redefinitionPlugins.get(pluginType);
    }

    // region Agents

    public TruffleObject bindToAgent(Method method, String mangledName) {
        if (EnableAgents) {
            return agents.bind(method, mangledName);
        }
        return null;
    }

    // endregion Agents

    // region Thread management

    public ThreadsAccess getThreadAccess() {
        return threads;
    }

    /**
     * Creates a new guest thread from the host thread, and adds it to the main thread group.
     */
    public StaticObject createThread(Thread hostThread) {
        return threadRegistry.createGuestThreadFromHost(hostThread, meta, vm);
    }

    public StaticObject createThread(Thread hostThread, StaticObject group, String name) {
        return threadRegistry.createGuestThreadFromHost(hostThread, meta, vm, name, group);
    }

    public void disposeThread(@SuppressWarnings("unused") Thread hostThread) {
        StaticObject guestThread = getGuestThreadFromHost(hostThread);
        if (guestThread == null) {
            return;
        }
        if (hostThread != Thread.currentThread()) {
            String guestName = threads.getThreadName(guestThread);
            getLogger().warning("unimplemented: disposeThread for non-current thread: " + hostThread + " / " + guestName);
            return;
        }
        // Cannot run guest code after finalizeContext was called (GR-35712).
        if (isFinalized()) {
            return;
        }
        if (vm.DetachCurrentThread(this) != JNI_OK) {
            throw new RuntimeException("Could not detach thread correctly");
        }
    }

    public StaticObject getGuestThreadFromHost(Thread host) {
        return threadRegistry.getGuestThreadFromHost(host);
    }

    public StaticObject getCurrentThread() {
        return threadRegistry.getGuestThreadFromHost(Thread.currentThread());
    }

    /**
     * Returns the maximum number of alive (registered) threads at any point, since the VM started.
     */
    public long getPeakThreadCount() {
        return threadRegistry.peakThreadCount.get();
    }

    /**
     * Returns the number of created threads since the VM started.
     */
    public long getCreatedThreadCount() {
        return threadRegistry.createdThreadCount.get();
    }

    public StaticObject[] getActiveThreads() {
        return threadRegistry.activeThreads();
    }

    public void registerThread(Thread host, StaticObject self) {
        threadRegistry.registerThread(host, self);
        if (shouldReportVMEvents) {
            eventListener.threadStarted(self);
        }
    }

    public void unregisterThread(StaticObject self) {
        threadRegistry.unregisterThread(self);
        if (shouldReportVMEvents) {
            eventListener.threadDied(self);
        }
    }

    public void interruptThread(StaticObject guestThread) {
        threads.interruptThread(guestThread);
    }

    public void invalidateNoThreadStop(String message) {
        noThreadDeprecationCalled.invalidate();
        noThreadStop.invalidate(message);
    }

    public boolean shouldCheckStop() {
        return !noThreadStop.isValid();
    }

    public void invalidateNoSuspend(String message) {
        noThreadDeprecationCalled.invalidate();
        noSuspend.invalidate(message);
    }

    public boolean shouldCheckDeprecationStatus() {
        return !noThreadDeprecationCalled.isValid();
    }

    public boolean shouldCheckSuspend() {
        return !noSuspend.isValid();
    }

    public boolean isMainThreadCreated() {
        return threadRegistry.isMainThreadCreated();
    }

    public StaticObject getMainThread() {
        return threadRegistry.getMainThread();
    }

    public StaticObject getMainThreadGroup() {
        return threadRegistry.getMainThreadGroup();
    }

    // endregion Thread management

    // region Shutdown

    public Object getShutdownSynchronizer() {
        return shutdownManager.getShutdownSynchronizer();
    }

    public void doExit(int code) {
        shutdownManager.doExit(code);
    }

    public void destroyVM(boolean killThreads) {
        shutdownManager.destroyVM(killThreads);
    }

    public boolean isClosing() {
        return shutdownManager.isClosing();
    }

    public int getExitStatus() {
        return shutdownManager.getExitStatus();
    }

    public EspressoError abort(String message) {
        getLogger().severe(message);
        if (ExitHost) {
            System.exit(1);
            throw EspressoError.shouldNotReachHere();
        }
        throw new EspressoExitException(1);
    }

    // endregion Shutdown

    // region ReferenceDrain

    public ReferenceQueue<StaticObject> getReferenceQueue() {
        return referenceDrainer.getReferenceQueue();
    }

    public StaticObject getAndClearReferencePendingList() {
        return referenceDrainer.getAndClearReferencePendingList();
    }

    public boolean hasReferencePendingList() {
        return referenceDrainer.hasReferencePendingList();
    }

    public void waitForReferencePendingList() {
        referenceDrainer.waitForReferencePendingList();
    }

    // endregion ReferenceDrain

    // region DebugAccess

    public TimerCollection getTimers() {
        return timers;
    }

    public TruffleObject getBindings() {
        return topBindings;
    }

    public WeakHashMap<StaticObject, SignalHandler> getHostSignalHandlers() {
        return hostSignalHandlers;
    }
    // endregion DebugAccess

    // region VM event reporting
    public boolean shouldReportVMEvents() {
        return shouldReportVMEvents;
    }

    public void reportMonitorWait(StaticObject monitor, long timeout) {
        assert shouldReportVMEvents;
        eventListener.monitorWait(monitor, timeout);
    }

    public void reportMonitorWaited(StaticObject monitor, boolean timedOut) {
        assert shouldReportVMEvents;
        eventListener.monitorWaited(monitor, timedOut);
    }

    public void reportClassPrepared(ObjectKlass objectKlass, Object prepareThread) {
        assert shouldReportVMEvents;
        eventListener.classPrepared(objectKlass, prepareThread);
    }

    public void reportOnContendedMonitorEnter(StaticObject obj) {
        assert shouldReportVMEvents;
        eventListener.onContendedMonitorEnter(obj);
    }

    public void reportOnContendedMonitorEntered(StaticObject obj) {
        assert shouldReportVMEvents;
        eventListener.onContendedMonitorEntered(obj);
    }

    public boolean reportOnMethodEntry(Method.MethodVersion method, Object scope) {
        assert shouldReportVMEvents;
        return eventListener.onMethodEntry(method, scope);
    }

    public boolean reportOnMethodReturn(Method.MethodVersion method, Object returnValue) {
        assert shouldReportVMEvents;
        return eventListener.onMethodReturn(method, returnValue);
    }

    public boolean reportOnFieldModification(Field field, StaticObject receiver, Object value) {
        assert shouldReportVMEvents;
        return eventListener.onFieldModification(field, receiver, value);
    }

    public boolean reportOnFieldAccess(Field field, StaticObject receiver) {
        assert shouldReportVMEvents;
        return eventListener.onFieldAccess(field, receiver);
    }
    // endregion VM event reporting

    public void registerExternalHotSwapHandler(StaticObject handler) {
        jdwpContext.registerExternalHotSwapHandler(handler);
    }

    public void rerunclinit(ObjectKlass oldKlass) {
        jdwpContext.rerunclinit(oldKlass);
    }

    private static final ContextReference<EspressoContext> REFERENCE = ContextReference.create(EspressoLanguage.class);

    /**
     * Returns the <em>current</em>, thread-local, context.
     */
    public static EspressoContext get(Node node) {
        return REFERENCE.get(node);
    }

    public synchronized ClassRedefinition createClassRedefinition(Ids<Object> ids, RedefinitionPluginHandler redefinitionPluginHandler) {
        if (classRedefinition == null) {
            classRedefinition = new ClassRedefinition(this, ids, redefinitionPluginHandler);
        }
        return classRedefinition;
    }

    public ClassRedefinition getClassRedefinition() {
        return classRedefinition;
    }

<<<<<<< HEAD
    public boolean arbitraryChangesSupported() {
        return arbitraryChangesSupport;
    }

    public boolean anyHierarchyChanged() {
        return !anyHierarchyChanges.isValid();
    }

    public void markChangedHierarchy() {
        anyHierarchyChanges.invalidate();
    }

=======
>>>>>>> 24f135b8
    public ClassHierarchyOracle getClassHierarchyOracle() {
        return classHierarchyOracle;
    }

    public boolean isFinalized() {
        return isFinalized;
    }

    public void setFinalized() {
        isFinalized = true;
    }
}<|MERGE_RESOLUTION|>--- conflicted
+++ resolved
@@ -169,11 +169,7 @@
     private final boolean shouldReportVMEvents;
     private final VMEventListenerImpl eventListener;
     private ClassRedefinition classRedefinition;
-<<<<<<< HEAD
-    private final boolean arbitraryChangesSupport;
     private final Assumption anyHierarchyChanges = Truffle.getRuntime().createAssumption();
-=======
->>>>>>> 24f135b8
     // endregion JDWP
 
     private Map<Class<? extends InternalRedefinitionPlugin>, InternalRedefinitionPlugin> redefinitionPlugins;
@@ -1072,11 +1068,6 @@
         return classRedefinition;
     }
 
-<<<<<<< HEAD
-    public boolean arbitraryChangesSupported() {
-        return arbitraryChangesSupport;
-    }
-
     public boolean anyHierarchyChanged() {
         return !anyHierarchyChanges.isValid();
     }
@@ -1085,8 +1076,6 @@
         anyHierarchyChanges.invalidate();
     }
 
-=======
->>>>>>> 24f135b8
     public ClassHierarchyOracle getClassHierarchyOracle() {
         return classHierarchyOracle;
     }
