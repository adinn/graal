--- conflicted
+++ resolved
@@ -99,15 +99,12 @@
         return dataLayout;
     }
 
-<<<<<<< HEAD
     @Override
     public String toString() {
         return "LLVMParserResult[" + runtime.getLibrary() + "]";
     }
 
-=======
     public int getSymbolTableSize() {
         return symbolTableSize;
     }
->>>>>>> 57320bad
 }