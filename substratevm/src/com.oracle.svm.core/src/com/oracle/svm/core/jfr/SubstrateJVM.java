/*
 * Copyright (c) 2019, 2022, Oracle and/or its affiliates. All rights reserved.
 * DO NOT ALTER OR REMOVE COPYRIGHT NOTICES OR THIS FILE HEADER.
 *
 * This code is free software; you can redistribute it and/or modify it
 * under the terms of the GNU General Public License version 2 only, as
 * published by the Free Software Foundation.  Oracle designates this
 * particular file as subject to the "Classpath" exception as provided
 * by Oracle in the LICENSE file that accompanied this code.
 *
 * This code is distributed in the hope that it will be useful, but WITHOUT
 * ANY WARRANTY; without even the implied warranty of MERCHANTABILITY or
 * FITNESS FOR A PARTICULAR PURPOSE.  See the GNU General Public License
 * version 2 for more details (a copy is included in the LICENSE file that
 * accompanied this code).
 *
 * You should have received a copy of the GNU General Public License version
 * 2 along with this work; if not, write to the Free Software Foundation,
 * Inc., 51 Franklin St, Fifth Floor, Boston, MA 02110-1301 USA.
 *
 * Please contact Oracle, 500 Oracle Parkway, Redwood Shores, CA 94065 USA
 * or visit www.oracle.com if you need additional information or have any
 * questions.
 */
package com.oracle.svm.core.jfr;

import java.util.List;

import org.graalvm.nativeimage.ImageSingletons;
import org.graalvm.nativeimage.IsolateThread;
import org.graalvm.nativeimage.Platform;
import org.graalvm.nativeimage.Platforms;
import org.graalvm.word.Pointer;
import org.graalvm.word.WordFactory;

import com.oracle.svm.core.Uninterruptible;
import com.oracle.svm.core.heap.VMOperationInfos;
import com.oracle.svm.core.hub.DynamicHub;
import com.oracle.svm.core.jfr.events.JfrAllocationEvents;
import com.oracle.svm.core.jfr.logging.JfrLogging;
import com.oracle.svm.core.jfr.oldobject.JfrOldObjectProfiler;
import com.oracle.svm.core.jfr.oldobject.JfrOldObjectRepository;
import com.oracle.svm.core.jfr.sampler.JfrExecutionSampler;
<<<<<<< HEAD
import com.oracle.svm.core.jfr.utils.JfrRandom;
=======
import com.oracle.svm.core.log.Log;
>>>>>>> 4709b7c5
import com.oracle.svm.core.sampler.SamplerBufferPool;
import com.oracle.svm.core.sampler.SubstrateSigprofHandler;
import com.oracle.svm.core.thread.JavaThreads;
import com.oracle.svm.core.thread.JavaVMOperation;
import com.oracle.svm.core.thread.VMThreads;
import com.oracle.svm.core.util.VMError;

import jdk.graal.compiler.api.replacements.Fold;
import jdk.graal.compiler.core.common.NumUtil;
import jdk.internal.event.Event;
import jdk.jfr.Configuration;
import jdk.jfr.internal.JVM;
import jdk.jfr.internal.LogTag;

/**
 * Manager class that handles most JFR Java API, see {@link Target_jdk_jfr_internal_JVM}.
 * <p>
 * Here is the execution order of relevant API methods:
 * <ul>
 * <li>{@link #createJFR} - initialize the JFR infrastructure but don't record any events yet.</li>
 * <li>{@link #setOutput} - set the path of the file where the JFR data should be written to.</li>
 * <li>{@link #beginRecording} - start recording JFR events.</li>
 * <li>{@link #setOutput} - either switch to a new file or close the current file.</li>
 * <li>{@link #endRecording()} - end recording JFR events.</li>
 * <li>{@link #destroyJFR()} - destroy the JFR infrastructure and free data.</li>
 * </ul>
 */
public class SubstrateJVM {
    private final List<Configuration> knownConfigurations;
    private final JfrOptionSet options;
    private final JfrNativeEventSetting[] eventSettings;

    private final JfrSymbolRepository symbolRepo;
    private final JfrTypeRepository typeRepo;
    private final JfrThreadRepository threadRepo;
    private final JfrStackTraceRepository stackTraceRepo;
    private final JfrMethodRepository methodRepo;
    private final JfrOldObjectRepository oldObjectRepo;

    private final JfrThreadLocal threadLocal;
    private final JfrGlobalMemory globalMemory;
    private final SamplerBufferPool samplerBufferPool;
    private final JfrUnlockedChunkWriter unlockedChunkWriter;
    private final JfrRecorderThread recorderThread;
<<<<<<< HEAD
=======
    private final JfrOldObjectProfiler oldObjectProfiler;

>>>>>>> 4709b7c5
    private final JfrLogging jfrLogging;
    private final JfrRandom jfrRandom;

    private boolean initialized;
    /*
     * We need this separate field for all JDK versions, i.e., even for versions where the field
     * JVM.recording is present (JVM.recording is not set for all the cases that we are interested
     * in).
     */
    private volatile boolean recording;
    private String dumpPath;

    @Platforms(Platform.HOSTED_ONLY.class)
    public SubstrateJVM(List<Configuration> configurations, boolean writeFile) {
        this.knownConfigurations = configurations;

        options = new JfrOptionSet();

        int eventCount = JfrMetadataTypeLibrary.getPlatformEventCount();
        eventSettings = new JfrNativeEventSetting[eventCount];
        for (int i = 0; i < eventSettings.length; i++) {
            eventSettings[i] = new JfrNativeEventSetting();
        }

        symbolRepo = new JfrSymbolRepository();
        typeRepo = new JfrTypeRepository();
        threadRepo = new JfrThreadRepository();
        stackTraceRepo = new JfrStackTraceRepository();
        methodRepo = new JfrMethodRepository();
        oldObjectRepo = new JfrOldObjectRepository();

        threadLocal = new JfrThreadLocal();
        globalMemory = new JfrGlobalMemory();
        samplerBufferPool = new SamplerBufferPool();
        unlockedChunkWriter = writeFile ? new JfrChunkFileWriter(globalMemory, stackTraceRepo, methodRepo, typeRepo, symbolRepo, threadRepo, oldObjectRepo) : new JfrChunkNoWriter();
        recorderThread = new JfrRecorderThread(globalMemory, unlockedChunkWriter);
        oldObjectProfiler = new JfrOldObjectProfiler();

        jfrLogging = new JfrLogging();
        jfrRandom = new JfrRandom();

        initialized = false;
        recording = false;
    }

    @Fold
    public static SubstrateJVM get() {
        return ImageSingletons.lookup(SubstrateJVM.class);
    }

    @Fold
    public static List<Configuration> getKnownConfigurations() {
        return get().knownConfigurations;
    }

    @Fold
    public static JfrGlobalMemory getGlobalMemory() {
        return get().globalMemory;
    }

    @Fold
    public static JfrRecorderThread getRecorderThread() {
        return get().recorderThread;
    }

    @Fold
    public static JfrThreadLocal getThreadLocal() {
        return get().threadLocal;
    }

    @Fold
    public static SamplerBufferPool getSamplerBufferPool() {
        return get().samplerBufferPool;
    }

    @Fold
    public static JfrUnlockedChunkWriter getChunkWriter() {
        return get().unlockedChunkWriter;
    }

    @Fold
    public static JfrTypeRepository getTypeRepository() {
        return get().typeRepo;
    }

    @Fold
    public static JfrSymbolRepository getSymbolRepository() {
        return get().symbolRepo;
    }

    @Fold
    public static JfrThreadRepository getThreadRepo() {
        return get().threadRepo;
    }

    @Fold
    public static JfrMethodRepository getMethodRepo() {
        return get().methodRepo;
    }

    @Fold
    public static JfrStackTraceRepository getStackTraceRepo() {
        return get().stackTraceRepo;
    }

    @Fold
    public static JfrLogging getJfrLogging() {
        return get().jfrLogging;
    }

<<<<<<< HEAD
    @Uninterruptible(reason = "Called from uninterruptible code.", mayBeInlined = true)
    public static double getNextRandomUniform() {
        return get().jfrRandom.nextUniform();
    }

    public static JfrRandom getJfrRandom() {
        return get().jfrRandom;
=======
    @Fold
    public static JfrOldObjectProfiler getJfrOldObjectProfiler() {
        return get().oldObjectProfiler;
    }

    @Fold
    public static JfrOldObjectRepository getJfrOldObjectRepository() {
        return get().oldObjectRepo;
>>>>>>> 4709b7c5
    }

    @Uninterruptible(reason = "Prevent races with VM operations that start/stop recording.", callerMustBe = true)
    public boolean isRecording() {
        return recording;
    }

    /**
     * See {@link JVM#createJFR}. Until {@link #beginRecording} is executed, no JFR events can be
     * triggered yet. So, we don't need to take any precautions here.
     */
    public boolean createJFR(boolean simulateFailure) {
        if (simulateFailure) {
            throw new IllegalStateException("Unable to start JFR");
        } else if (initialized) {
            throw new IllegalStateException("JFR was already started before");
        }

        options.validateAndAdjustMemoryOptions();

        JfrTicks.initialize();
        threadLocal.initialize(options.threadBufferSize.getValue());
        globalMemory.initialize(options.globalBufferSize.getValue(), options.globalBufferCount.getValue());
        unlockedChunkWriter.initialize(options.maxChunkSize.getValue());
        stackTraceRepo.setStackTraceDepth(NumUtil.safeToInt(options.stackDepth.getValue()));

        recorderThread.start();

        initialized = true;
        return true;
    }

    /**
     * See {@link JVM#destroyJFR}. This method is only called after the recording was already
     * stopped. As no JFR events can be triggered by the current or any other thread, we don't need
     * to take any precautions here.
     */
    public boolean destroyJFR() {
        assert !recording : "must already have been stopped";
        if (!initialized) {
            return false;
        }

        recorderThread.shutdown();

        JfrTeardownOperation vmOp = new JfrTeardownOperation();
        vmOp.enqueue();

        return true;
    }

    @Uninterruptible(reason = "Result is only valid until epoch changes.", callerMustBe = true)
    public long getStackTraceId(long eventTypeId, int skipCount) {
        if (isStackTraceEnabled(eventTypeId)) {
            return getStackTraceId(skipCount);
        } else {
            return 0L;
        }
    }

    /**
     * See {@link JVM#getStackTraceId}.
     */
    @Uninterruptible(reason = "Result is only valid until epoch changes.", callerMustBe = true)
    public long getStackTraceId(int skipCount) {
        if (isRecording()) {
            return stackTraceRepo.getStackTraceId(skipCount);
        }
        return 0L;
    }

    @Uninterruptible(reason = "Result is only valid until epoch changes.", callerMustBe = true)
    public long getStackTraceId(JfrEvent eventType, int skipCount) {
        return getStackTraceId(eventType.getId(), skipCount);
    }

    /**
     * See {@link JVM#getThreadId}.
     */
    @Uninterruptible(reason = "Called from uninterruptible code.", mayBeInlined = true)
    public static long getThreadId(Thread thread) {
        if (HasJfrSupport.get()) {
            return JavaThreads.getThreadId(thread);
        }
        return 0;
    }

    @Uninterruptible(reason = "Called from uninterruptible code.", mayBeInlined = true)
    public static long getCurrentThreadId() {
        if (HasJfrSupport.get()) {
            return JavaThreads.getCurrentThreadId();
        }
        return 0;
    }

    /**
     * See {@link JVM#storeMetadataDescriptor}.
     */
    public void storeMetadataDescriptor(byte[] bytes) {
        JfrChunkWriter chunkWriter = unlockedChunkWriter.lock();
        try {
            chunkWriter.setMetadata(bytes);
        } finally {
            chunkWriter.unlock();
        }
    }

    /**
     * See {@link JVM#beginRecording}.
     */
    public void beginRecording() {
        if (recording) {
            return;
        }

        JfrChunkWriter chunkWriter = unlockedChunkWriter.lock();
        try {
            // It is possible that setOutput was called with a filename earlier. In that case, we
            // need to start recording to the specified file right away.
            chunkWriter.maybeOpenFile();
        } finally {
            chunkWriter.unlock();
        }

        JfrBeginRecordingOperation vmOp = new JfrBeginRecordingOperation();
        vmOp.enqueue();
    }

    /**
     * See {@link JVM#endRecording}.
     */
    public void endRecording() {
        if (!recording) {
            return;
        }

        JfrEndRecordingOperation vmOp = new JfrEndRecordingOperation();
        vmOp.enqueue();
    }

    /**
     * See {@link JVM#getClassId}.
     */
    @Uninterruptible(reason = "Result is only valid until epoch changes.", callerMustBe = true)
    public long getClassId(Class<?> clazz) {
        if (isRecording()) {
            return typeRepo.getClassId(clazz);
        }
        return 0L;
    }

    /**
     * See {@link JVM#setOutput}. The JFR infrastructure also calls this method when it is time to
     * rotate the file.
     */
    public void setOutput(String file) {
        JfrChunkWriter chunkWriter = unlockedChunkWriter.lock();
        try {
            if (recording) {
                boolean existingFile = chunkWriter.hasOpenFile();
                if (existingFile) {
                    chunkWriter.closeFile();
                }
                if (file != null) {
                    chunkWriter.openFile(file);
                    // If in-memory recording was active so far, we should notify the recorder
                    // thread because the global memory buffers could be rather full.
                    if (!existingFile) {
                        recorderThread.signal();
                    }
                }
            } else {
                chunkWriter.setFilename(file);
            }
        } finally {
            chunkWriter.unlock();
        }
    }

    /**
     * See {@link JVM#setFileNotification}.
     */
    public void setFileNotification(long delta) {
        options.maxChunkSize.setUserValue(delta);
    }

    /**
     * See {@link JVM#setGlobalBufferCount}.
     */
    public void setGlobalBufferCount(long count) {
        options.globalBufferCount.setUserValue(count);
    }

    /**
     * See {@link JVM#setGlobalBufferSize}.
     */
    public void setGlobalBufferSize(long size) {
        options.globalBufferSize.setUserValue(size);
    }

    /**
     * See {@link JVM#setMemorySize}.
     */
    public void setMemorySize(long size) {
        options.memorySize.setUserValue(size);
    }

    /**
     * See {@code JVM#setMethodSamplingInterval}.
     */
    public void setMethodSamplingInterval(long type, long intervalMillis) {
        if (type != JfrEvent.ExecutionSample.getId()) {
            // JFR is currently only supporting ExecutionSample event, but this method is called
            // during JFR startup, so we can't throw an error.
            return;
        }

        JfrExecutionSampler.singleton().setIntervalMillis(intervalMillis);

        if (intervalMillis > 0) {
            setStackTraceEnabled(type, true);
            setEnabled(type, true);
        }

        updateSampler();
    }

    @Uninterruptible(reason = "Prevent races with VM operations that start/stop recording.")
    private void updateSampler() {
        if (recording) {
            updateSampler0();
        }
    }

    @Uninterruptible(reason = "The executed VM operation rechecks if JFR recording is active.", calleeMustBe = false)
    private static void updateSampler0() {
        JfrExecutionSampler.singleton().update();
    }

    /**
     * See {@code JVM#setSampleThreads}.
     */
    public void setSampleThreads(boolean sampleThreads) {
        setEnabled(JfrEvent.ExecutionSample.getId(), sampleThreads);
        setEnabled(JfrEvent.NativeMethodSample.getId(), sampleThreads);
    }

    /**
     * See {@link JVM#setCompressedIntegers}.
     */
    public void setCompressedIntegers(boolean compressed) {
        if (!compressed) {
            throw new IllegalStateException("JFR currently only supports compressed integers.");
        }
    }

    /**
     * See {@link JVM#setStackDepth}.
     */
    public void setStackDepth(int depth) {
        options.stackDepth.setUserValue(depth);
    }

    /**
     * See {@link JVM#setStackTraceEnabled}.
     */
    public void setStackTraceEnabled(long eventTypeId, boolean enabled) {
        eventSettings[NumUtil.safeToInt(eventTypeId)].setStackTrace(enabled);
    }

    @Uninterruptible(reason = "Called from uninterruptible code.", mayBeInlined = true)
    public boolean isStackTraceEnabled(long eventTypeId) {
        assert (int) eventTypeId == eventTypeId;
        return eventSettings[(int) eventTypeId].hasStackTrace();
    }

    /**
     * See {@link JVM#setThreadBufferSize}.
     */
    public void setThreadBufferSize(long size) {
        options.threadBufferSize.setUserValue(size);
    }

    /**
     * See {@link JVM#flush}.
     */
    @Uninterruptible(reason = "Accesses a JFR buffer.")
    public boolean flush(Target_jdk_jfr_internal_event_EventWriter writer, int uncommittedSize, int requestedSize) {
        assert writer != null;
        assert uncommittedSize >= 0;

        JfrBuffer oldBuffer = threadLocal.getJavaBuffer();
        assert oldBuffer.isNonNull() : "Java EventWriter should not be used otherwise";
        JfrBuffer newBuffer = JfrThreadLocal.flushToGlobalMemory(oldBuffer, WordFactory.unsigned(uncommittedSize), requestedSize);
        if (newBuffer.isNull()) {
            /* The flush failed, so mark the EventWriter as invalid for this write attempt. */
            JfrEventWriterAccess.update(writer, oldBuffer, 0, false);
        } else {
            JfrEventWriterAccess.update(writer, newBuffer, uncommittedSize, true);
        }

        /*
         * Return false to signal that there is no need to do another flush at the end of the
         * current event.
         */
        return false;
    }

    public void flush() {
        JfrChunkWriter chunkWriter = unlockedChunkWriter.lock();
        try {
            if (recording) {
                boolean existingFile = chunkWriter.hasOpenFile();
                if (existingFile) {
                    chunkWriter.flush();
                }
            }
        } finally {
            chunkWriter.unlock();
        }
    }

    @Uninterruptible(reason = "Accesses a native JFR buffer.")
    public long commit(long nextPosition) {
        assert nextPosition != 0 : "invariant";

        JfrBuffer current = threadLocal.getExistingJavaBuffer();
        if (current.isNull()) {
            /* This is a commit for a recording session that is no longer active - ignore it. */
            return nextPosition;
        }

        Pointer next = WordFactory.pointer(nextPosition);
        assert next.aboveOrEqual(current.getCommittedPos()) : "invariant";
        assert next.belowOrEqual(JfrBufferAccess.getDataEnd(current)) : "invariant";
        if (JfrThreadLocal.isNotified()) {
            JfrThreadLocal.clearNotification();
            return current.getCommittedPos().rawValue();
        }
        current.setCommittedPos(next);
        return nextPosition;
    }

    public void markChunkFinal() {
        JfrChunkWriter chunkWriter = unlockedChunkWriter.lock();
        try {
            if (recording) {
                boolean existingFile = chunkWriter.hasOpenFile();
                if (existingFile) {
                    chunkWriter.markChunkFinal();
                }
            }
        } finally {
            chunkWriter.unlock();
        }
    }

    /**
     * See {@link JVM#setRepositoryLocation}.
     */
    public void setRepositoryLocation(@SuppressWarnings("unused") String dirText) {
        // Would only be used in case of an emergency dump, which is not supported at the moment.
    }

    /**
     * See {@code JfrEmergencyDump::set_dump_path}.
     */
    public void setDumpPath(String dumpPathText) {
        dumpPath = dumpPathText;
    }

    /**
     * See {@code JVM#getDumpPath()}.
     */
    public String getDumpPath() {
        if (dumpPath == null) {
            dumpPath = Target_jdk_jfr_internal_SecuritySupport.getPathInProperty("user.home", null).toString();
        }
        return dumpPath;
    }

    /**
     * See {@link JVM#abort}.
     */
    public void abort(String errorMsg) {
        throw VMError.shouldNotReachHere(errorMsg);
    }

    /**
     * See {@link JVM#shouldRotateDisk}.
     */
    public boolean shouldRotateDisk() {
        JfrChunkWriter chunkWriter = unlockedChunkWriter.lock();
        try {
            return chunkWriter.shouldRotateDisk();
        } finally {
            chunkWriter.unlock();
        }
    }

    /**
     * See {@link JVM#emitOldObjectSamples(long, boolean, boolean)}.
     */
    void emitOldObjectSamples(long cutoff, boolean emitAll, boolean skipBFS) {
        oldObjectProfiler.emit(cutoff, emitAll, skipBFS);
    }

    public long getChunkStartNanos() {
        JfrChunkWriter chunkWriter = unlockedChunkWriter.lock();
        try {
            return chunkWriter.getChunkStartNanos();
        } finally {
            chunkWriter.unlock();
        }
    }

    /**
     * See {@link JVM#log}.
     */
    public void log(int tagSetId, int level, String message) {
        jfrLogging.log(tagSetId, level, message);
    }

    /**
     * See {@link JVM#logEvent}.
     */
    public void logEvent(int level, String[] lines, boolean system) {
        jfrLogging.logEvent(level, lines, system);
    }

    /**
     * See {@link JVM#subscribeLogLevel}.
     */
    public void subscribeLogLevel(@SuppressWarnings("unused") LogTag lt, @SuppressWarnings("unused") int tagSetId) {
        // Currently unused because logging support is minimal.
    }

    /**
     * See {@link JVM#getEventWriter}.
     */
    public Target_jdk_jfr_internal_event_EventWriter getEventWriter() {
        return JfrThreadLocal.getEventWriter();
    }

    /**
     * See {@link JVM#newEventWriter}.
     */
    public Target_jdk_jfr_internal_event_EventWriter newEventWriter() {
        return threadLocal.newEventWriter();
    }

    /**
     * See {@link JVM#setEnabled}.
     */
    public void setEnabled(long eventTypeId, boolean newValue) {
        boolean oldValue = eventSettings[NumUtil.safeToInt(eventTypeId)].isEnabled();
        if (newValue != oldValue) {
            eventSettings[NumUtil.safeToInt(eventTypeId)].setEnabled(newValue);

            if (eventTypeId == JfrEvent.ExecutionSample.getId()) {
                updateSampler();
            }
        }
    }

    @Uninterruptible(reason = "Called from uninterruptible code.", mayBeInlined = true)
    public boolean isEnabled(JfrEvent event) {
        return eventSettings[(int) event.getId()].isEnabled();
    }

    @Uninterruptible(reason = "Called from uninterruptible code.", mayBeInlined = true)
    public boolean shouldCommit(JfrEvent event) {
        JfrThrottler throttler = event.getThrottler();
        if (throttler != null) {
            return throttler.sample();
        }
        return true;
    }

    public boolean setThrottle(long eventTypeId, long eventSampleSize, long periodMs) {
        for (JfrEvent event : JfrEvent.getEvents()) {
            if (eventTypeId == event.getId()) {
                JfrThrottler throttler = event.getThrottler();
                if (throttler != null) {
                    throttler.setThrottle(eventSampleSize, periodMs);
                    break;
                }
            }
        }
        return true;
    }

    @Uninterruptible(reason = "Called from uninterruptible code.", mayBeInlined = true)
    public void setLarge(JfrEvent event, boolean large) {
        eventSettings[(int) event.getId()].setLarge(large);
    }

    @Uninterruptible(reason = "Called from uninterruptible code.", mayBeInlined = true)
    public boolean isLarge(JfrEvent event) {
        return eventSettings[(int) event.getId()].isLarge();
    }

    /**
     * See {@link JVM#setThreshold}.
     */
    public boolean setThreshold(long eventTypeId, long ticks) {
        eventSettings[NumUtil.safeToInt(eventTypeId)].setThresholdTicks(ticks);
        return true;
    }

    @Uninterruptible(reason = "Called from uninterruptible code.", mayBeInlined = true)
    long getThresholdTicks(JfrEvent event) {
        return eventSettings[(int) event.getId()].getThresholdTicks();
    }

    /**
     * See {@link JVM#setCutoff}.
     */
    public boolean setCutoff(long eventTypeId, long cutoffTicks) {
        eventSettings[NumUtil.safeToInt(eventTypeId)].setCutoffTicks(cutoffTicks);
        return true;
    }

    public boolean setConfiguration(Class<? extends Event> eventClass, Object configuration) {
        DynamicHub.fromClass(eventClass).setJrfEventConfiguration(configuration);
        return true;
    }

    public Object getConfiguration(Class<? extends Event> eventClass) {
        return DynamicHub.fromClass(eventClass).getJfrEventConfiguration();
    }

    private static class JfrBeginRecordingOperation extends JavaVMOperation {
        JfrBeginRecordingOperation() {
            super(VMOperationInfos.get(JfrBeginRecordingOperation.class, "JFR begin recording", SystemEffect.SAFEPOINT));
        }

        @Override
        protected void operate() {
<<<<<<< HEAD
            for (IsolateThread isolateThread = VMThreads.firstThread(); isolateThread.isNonNull(); isolateThread = VMThreads.nextThread(isolateThread)) {
                JfrAllocationEvents.resetLastAllocationSize(isolateThread);
            }
=======
            SubstrateJVM.getJfrOldObjectProfiler().initialize();
>>>>>>> 4709b7c5

            SubstrateJVM.get().recording = true;
            /* Recording is enabled, so JFR events can be triggered at any time. */
            SubstrateJVM.getThreadRepo().registerRunningThreads();

            JfrExecutionSampler.singleton().update();
        }
    }

    private static class JfrEndRecordingOperation extends JavaVMOperation {
        JfrEndRecordingOperation() {
            super(VMOperationInfos.get(JfrEndRecordingOperation.class, "JFR end recording", SystemEffect.SAFEPOINT));
        }

        /**
         * When the safepoint ends, it is guaranteed that all {@link JfrNativeEventWriter}s finished
         * their job and that no further JFR events will be triggered. It is also guaranteed that no
         * thread executes any code related to the execution sampling.
         */
        @Override
        protected void operate() {
            SubstrateJVM.get().recording = false;
            JfrExecutionSampler.singleton().update();

            if (SubstrateSigprofHandler.Options.JfrBasedExecutionSamplerStatistics.getValue()) {
                printSamplerStatistics();
            }

            /* No further JFR events are emitted, so free some JFR-related buffers. */
            for (IsolateThread isolateThread = VMThreads.firstThread(); isolateThread.isNonNull(); isolateThread = VMThreads.nextThread(isolateThread)) {
                JfrThreadLocal.stopRecording(isolateThread, false);
            }

            /*
             * If JFR recording is restarted later on, then it needs to start with a clean state.
             * Therefore, we clear all data that is still pending.
             */
            SubstrateJVM.getThreadLocal().teardown();
            SubstrateJVM.getSamplerBufferPool().teardown();
            SubstrateJVM.getGlobalMemory().clear();
            SubstrateJVM.getJfrOldObjectProfiler().teardown();
        }
    }

    private static void printSamplerStatistics() {
        long missedSamples = 0;
        long unparseableStacks = 0;
        for (IsolateThread isolateThread = VMThreads.firstThread(); isolateThread.isNonNull(); isolateThread = VMThreads.nextThread(isolateThread)) {
            missedSamples += JfrThreadLocal.getMissedSamples(isolateThread);
            unparseableStacks += JfrThreadLocal.getUnparseableStacks(isolateThread);
        }

        Log log = Log.log();
        log.string("JFR sampler statistics").indent(true);
        log.string("Missed samples: ").unsigned(missedSamples).newline();
        log.string("Unparseable stacks: ").unsigned(unparseableStacks).indent(false);
    }

    private class JfrTeardownOperation extends JavaVMOperation {
        JfrTeardownOperation() {
            super(VMOperationInfos.get(JfrTeardownOperation.class, "JFR teardown", SystemEffect.SAFEPOINT));
        }

        @Override
        protected void operate() {
            if (!initialized) {
                return;
            }

            globalMemory.teardown();
            symbolRepo.teardown();
            threadRepo.teardown();
            stackTraceRepo.teardown();
            methodRepo.teardown();
            typeRepo.teardown();
            oldObjectRepo.teardown();

            initialized = false;
        }
    }
}<|MERGE_RESOLUTION|>--- conflicted
+++ resolved
@@ -41,11 +41,8 @@
 import com.oracle.svm.core.jfr.oldobject.JfrOldObjectProfiler;
 import com.oracle.svm.core.jfr.oldobject.JfrOldObjectRepository;
 import com.oracle.svm.core.jfr.sampler.JfrExecutionSampler;
-<<<<<<< HEAD
 import com.oracle.svm.core.jfr.utils.JfrRandom;
-=======
 import com.oracle.svm.core.log.Log;
->>>>>>> 4709b7c5
 import com.oracle.svm.core.sampler.SamplerBufferPool;
 import com.oracle.svm.core.sampler.SubstrateSigprofHandler;
 import com.oracle.svm.core.thread.JavaThreads;
@@ -90,11 +87,7 @@
     private final SamplerBufferPool samplerBufferPool;
     private final JfrUnlockedChunkWriter unlockedChunkWriter;
     private final JfrRecorderThread recorderThread;
-<<<<<<< HEAD
-=======
     private final JfrOldObjectProfiler oldObjectProfiler;
-
->>>>>>> 4709b7c5
     private final JfrLogging jfrLogging;
     private final JfrRandom jfrRandom;
 
@@ -205,7 +198,16 @@
         return get().jfrLogging;
     }
 
-<<<<<<< HEAD
+    @Fold
+    public static JfrOldObjectProfiler getJfrOldObjectProfiler() {
+        return get().oldObjectProfiler;
+    }
+
+    @Fold
+    public static JfrOldObjectRepository getJfrOldObjectRepository() {
+        return get().oldObjectRepo;
+    }
+
     @Uninterruptible(reason = "Called from uninterruptible code.", mayBeInlined = true)
     public static double getNextRandomUniform() {
         return get().jfrRandom.nextUniform();
@@ -213,16 +215,6 @@
 
     public static JfrRandom getJfrRandom() {
         return get().jfrRandom;
-=======
-    @Fold
-    public static JfrOldObjectProfiler getJfrOldObjectProfiler() {
-        return get().oldObjectProfiler;
-    }
-
-    @Fold
-    public static JfrOldObjectRepository getJfrOldObjectRepository() {
-        return get().oldObjectRepo;
->>>>>>> 4709b7c5
     }
 
     @Uninterruptible(reason = "Prevent races with VM operations that start/stop recording.", callerMustBe = true)
@@ -762,13 +754,11 @@
 
         @Override
         protected void operate() {
-<<<<<<< HEAD
+            SubstrateJVM.getJfrOldObjectProfiler().initialize();
+
             for (IsolateThread isolateThread = VMThreads.firstThread(); isolateThread.isNonNull(); isolateThread = VMThreads.nextThread(isolateThread)) {
                 JfrAllocationEvents.resetLastAllocationSize(isolateThread);
             }
-=======
-            SubstrateJVM.getJfrOldObjectProfiler().initialize();
->>>>>>> 4709b7c5
 
             SubstrateJVM.get().recording = true;
             /* Recording is enabled, so JFR events can be triggered at any time. */
