--- conflicted
+++ resolved
@@ -13,15 +13,15 @@
 ## Preparation
 
 1&#46; Download or clone the repository and navigate into the `native-list-dir` directory:
-```shell
-git clone https://github.com/graalvm/graalvm-demos
-cd graalvm-demos/native-list-dir
-```
-There are two Java classes, but you will start by building `ListDir.java` for the purposes of this demo.
-You can manually execute `javac ListDir.java`, and there is also a `build.sh` script included for your convenience.
+  ```shell
+  git clone https://github.com/graalvm/graalvm-demos
+  cd graalvm-demos/native-list-dir
+  ```
+  There are two Java classes, but you will start by building `ListDir.java` for the purposes of this demo.
+  You can manually execute `javac ListDir.java`, and there is also a `build.sh` script included for your convenience.
 
-Note that you can use any JDK for compiling the Java classes.
-However, we refer to `javac` from GraalVM in the build script to simplify the prerequisites so another JDK does not need to be installed.
+  Note that you can use any JDK for compiling the Java classes.
+  However, we refer to `javac` from GraalVM in the build script to simplify the prerequisites so another JDK does not need to be installed.
 
 2&#46; [Download GraalVM](https://www.graalvm.org/downloads/), unzip the archive, export the GraalVM home directory as the `$JAVA_HOME` and add `$JAVA_HOME/bin` to the `PATH` environment variable:
   On Linux:
@@ -42,24 +42,14 @@
   Note that your paths are likely to be different depending on the download location.
 
 3&#46; [Install Native Image](../reference-manual/native-image/README.md/#install-native-image) by running.
-```bash
-gu install native-image
-```
-<<<<<<< HEAD
-=======
-For macOS, use:
-```shell
-export GRAALVM_HOME=/Users/${current_user}/path/to/graalvm/Contents/Home
-```
-Note that your paths are likely to be different depending on the download location.
-
-3&#46; [Install Native Image](../reference-manual/native-image/README.md#install-native-image) to make use of the `native-image` utility.
->>>>>>> 7bc06f81
+  ```bash
+  gu install native-image
+  ```
 
 4&#46; Then execute:
-```shell
-./build.sh
-```
+  ```shell
+  ./build.sh
+  ```
 
 The `build.sh` script creates a native executable from the Java class.
 
