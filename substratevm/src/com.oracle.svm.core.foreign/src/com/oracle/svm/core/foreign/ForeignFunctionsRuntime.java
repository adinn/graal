/*
 * Copyright (c) 2023, 2025, Oracle and/or its affiliates. All rights reserved.
 * DO NOT ALTER OR REMOVE COPYRIGHT NOTICES OR THIS FILE HEADER.
 *
 * This code is free software; you can redistribute it and/or modify it
 * under the terms of the GNU General Public License version 2 only, as
 * published by the Free Software Foundation.  Oracle designates this
 * particular file as subject to the "Classpath" exception as provided
 * by Oracle in the LICENSE file that accompanied this code.
 *
 * This code is distributed in the hope that it will be useful, but WITHOUT
 * ANY WARRANTY; without even the implied warranty of MERCHANTABILITY or
 * FITNESS FOR A PARTICULAR PURPOSE.  See the GNU General Public License
 * version 2 for more details (a copy is included in the LICENSE file that
 * accompanied this code).
 *
 * You should have received a copy of the GNU General Public License version
 * 2 along with this work; if not, write to the Free Software Foundation,
 * Inc., 51 Franklin St, Fifth Floor, Boston, MA 02110-1301 USA.
 *
 * Please contact Oracle, 500 Oracle Parkway, Redwood Shores, CA 94065 USA
 * or visit www.oracle.com if you need additional information or have any
 * questions.
 */
package com.oracle.svm.core.foreign;

import static jdk.graal.compiler.core.common.spi.ForeignCallDescriptor.CallSideEffect.HAS_SIDE_EFFECT;

import java.lang.constant.DirectMethodHandleDesc;
import java.lang.foreign.MemorySegment;
import java.lang.foreign.MemorySegment.Scope;
import java.lang.invoke.MethodHandle;
import java.util.HashMap;
import java.util.Locale;
import java.util.Map;
import java.util.function.BiConsumer;

import org.graalvm.collections.EconomicMap;
import org.graalvm.nativeimage.ImageSingletons;
import org.graalvm.nativeimage.Platform;
import org.graalvm.nativeimage.Platforms;
import org.graalvm.nativeimage.c.function.CFunctionPointer;
import org.graalvm.nativeimage.c.type.CIntPointer;
import org.graalvm.word.LocationIdentity;
import org.graalvm.word.Pointer;

import com.oracle.svm.core.ForeignSupport;
import com.oracle.svm.core.FunctionPointerHolder;
import com.oracle.svm.core.OS;
import com.oracle.svm.core.SubstrateOptions;
import com.oracle.svm.core.SubstrateUtil;
import com.oracle.svm.core.Uninterruptible;
import com.oracle.svm.core.c.InvokeJavaFunctionPointer;
import com.oracle.svm.core.headers.LibC;
import com.oracle.svm.core.headers.WindowsAPIs;
import com.oracle.svm.core.image.DisallowedImageHeapObjects.DisallowedObjectReporter;
import com.oracle.svm.core.snippets.SnippetRuntime;
import com.oracle.svm.core.snippets.SubstrateForeignCallTarget;
import com.oracle.svm.core.util.BasedOnJDKFile;
import com.oracle.svm.core.util.VMError;

import jdk.graal.compiler.api.replacements.Fold;
import jdk.graal.compiler.word.Word;
import jdk.internal.foreign.CABI;
import jdk.internal.foreign.MemorySessionImpl;
import jdk.internal.foreign.abi.CapturableState;

public class ForeignFunctionsRuntime implements ForeignSupport {
    @Fold
    public static ForeignFunctionsRuntime singleton() {
        return ImageSingletons.lookup(ForeignFunctionsRuntime.class);
    }

    private final AbiUtils.TrampolineTemplate trampolineTemplate;
    private final EconomicMap<NativeEntryPointInfo, FunctionPointerHolder> downcallStubs = EconomicMap.create();
    private final EconomicMap<DirectMethodHandleDesc, FunctionPointerHolder> directUpcallStubs = EconomicMap.create();
    private final EconomicMap<JavaEntryPointInfo, FunctionPointerHolder> upcallStubs = EconomicMap.create();

    private final Map<Long, TrampolineSet> trampolines = new HashMap<>();
    private TrampolineSet currentTrampolineSet;

    // for testing: callback if direct upcall lookup succeeded
    private BiConsumer<Long, DirectMethodHandleDesc> usingSpecializedUpcallListener;

    @Platforms(Platform.HOSTED_ONLY.class)
    public ForeignFunctionsRuntime(AbiUtils abiUtils) {
        this.trampolineTemplate = abiUtils.generateTrampolineTemplate();
    }

    public static boolean areFunctionCallsSupported() {
        return switch (CABI.current()) {
            case CABI.SYS_V -> !OS.DARWIN.isCurrent(); // GR-63074: code emit failures on
                                                       // darwin-amd64
            case CABI.WIN_64, CABI.MAC_OS_AARCH_64, CABI.LINUX_AARCH_64 -> true;
            default -> false;
        };
    }

    public static RuntimeException functionCallsUnsupported() {
        assert SubstrateOptions.ForeignAPISupport.getValue();
        throw VMError.unsupportedFeature("Calling foreign functions is currently not supported on platform: " +
                        (OS.getCurrent().className + "-" + SubstrateUtil.getArchitectureName()).toLowerCase(Locale.ROOT));
    }

    @Platforms(Platform.HOSTED_ONLY.class)
    public void addDowncallStubPointer(NativeEntryPointInfo nep, CFunctionPointer ptr) {
        VMError.guarantee(!downcallStubs.containsKey(nep), "Seems like multiple stubs were generated for %s", nep);
        VMError.guarantee(downcallStubs.put(nep, new FunctionPointerHolder(ptr)) == null);
    }

    @Platforms(Platform.HOSTED_ONLY.class)
    public void addUpcallStubPointer(JavaEntryPointInfo jep, CFunctionPointer ptr) {
        VMError.guarantee(!upcallStubs.containsKey(jep), "Seems like multiple stubs were generated for %s", jep);
        VMError.guarantee(upcallStubs.put(jep, new FunctionPointerHolder(ptr)) == null);
    }

    @Platforms(Platform.HOSTED_ONLY.class)
    public void addDirectUpcallStubPointer(DirectMethodHandleDesc desc, CFunctionPointer ptr) {
        VMError.guarantee(!directUpcallStubs.containsKey(desc), "Seems like multiple stubs were generated for %s", desc);
        VMError.guarantee(directUpcallStubs.put(desc, new FunctionPointerHolder(ptr)) == null);
    }

    /**
     * We'd rather report the function descriptor than the native method type, but we don't have it
     * available here. One could intercept this exception in
     * {@link jdk.internal.foreign.abi.DowncallLinker#getBoundMethodHandle} and add information
     * about the descriptor there.
     */
    CFunctionPointer getDowncallStubPointer(NativeEntryPointInfo nep) {
        FunctionPointerHolder holder = downcallStubs.get(nep);
        if (holder == null) {
            throw new UnregisteredForeignStubException(nep);
        }
        return holder.functionPointer;
    }

    CFunctionPointer getUpcallStubPointer(JavaEntryPointInfo jep) {
        FunctionPointerHolder holder = upcallStubs.get(jep);
        if (holder == null) {
            throw new UnregisteredForeignStubException(jep);
        }
        return holder.functionPointer;
    }

    Pointer registerForUpcall(MethodHandle methodHandle, JavaEntryPointInfo jep) {
        if (!areFunctionCallsSupported()) {
            throw functionCallsUnsupported();
        }
        /*
         * Look up the upcall stub pointer first to avoid unnecessary allocation and synchronization
         * if it doesn't exist.
         */
        CFunctionPointer upcallStubPointer = getUpcallStubPointer(jep);
        synchronized (trampolines) {
            if (currentTrampolineSet == null || !currentTrampolineSet.hasFreeTrampolines()) {
                currentTrampolineSet = new TrampolineSet(trampolineTemplate);
                trampolines.put(currentTrampolineSet.base().rawValue(), currentTrampolineSet);
            }
            return currentTrampolineSet.assignTrampoline(methodHandle, upcallStubPointer);
        }
    }

    /**
     * Updates the stub address in the upcall trampoline with the address of a direct upcall stub.
     * The trampoline is identified by the given native address and the direct upcall stub is
     * identified by the method handle descriptor.
     *
     * @param trampolineAddress The address of the upcall trampoline.
     * @param desc A direct method handle descriptor used to lookup the direct upcall stub.
     */
    void patchForDirectUpcall(long trampolineAddress, DirectMethodHandleDesc desc) {
        FunctionPointerHolder functionPointerHolder = directUpcallStubs.get(desc);
        if (functionPointerHolder == null) {
            return;
        }

        Pointer trampolinePointer = Word.pointer(trampolineAddress);
        Pointer trampolineSetBase = TrampolineSet.getAllocationBase(trampolinePointer);
        TrampolineSet trampolineSet = trampolines.get(trampolineSetBase.rawValue());
        if (trampolineSet == null) {
            return;
        }
        /*
         * Synchronizing on 'trampolineSet' is not necessary at this point since we are still in the
         * call context of 'Linker.upcallStub' and the allocated trampoline is owned by the
         * allocating thread until it returns from the call. Also, the trampoline cannot be free'd
         * between allocation and patching because the associated arena is still on the stack.
         */
        trampolineSet.patchTrampolineForDirectUpcall(trampolinePointer, functionPointerHolder.functionPointer);
        /*
         * If we reach this point, everything went fine and the trampoline was patched with the
         * specialized upcall stub's address. For testing, now report that the lookup and patching
         * succeeded.
         */
        if (usingSpecializedUpcallListener != null) {
            usingSpecializedUpcallListener.accept(trampolineAddress, desc);
        }
    }

    public void setUsingSpecializedUpcallListener(BiConsumer<Long, DirectMethodHandleDesc> listener) {
        usingSpecializedUpcallListener = listener;
    }

    void freeTrampoline(long addr) {
        synchronized (trampolines) {
            long base = TrampolineSet.getAllocationBase(Word.pointer(addr)).rawValue();
            TrampolineSet trampolineSet = trampolines.get(base);
            if (trampolineSet.tryFree()) {
                trampolines.remove(base);
            }
        }
    }

    @SuppressWarnings("serial")
    public static class UnregisteredForeignStubException extends RuntimeException {

        UnregisteredForeignStubException(NativeEntryPointInfo nep) {
            super(generateMessage(nep));
        }

        UnregisteredForeignStubException(JavaEntryPointInfo jep) {
            super(generateMessage(jep));
        }

        private static String generateMessage(NativeEntryPointInfo nep) {
            return "Cannot perform downcall with leaf type " + nep.methodType() + " as it was not registered at compilation time.";
        }

        private static String generateMessage(JavaEntryPointInfo jep) {
            return "Cannot perform upcall with leaf type " + jep.cMethodType() + " as it was not registered at compilation time.";
        }
    }

    /**
<<<<<<< HEAD
     * Workaround for CapturableState.maskFromName(String) being interruptible.
=======
     * Arguments follow the same structure as described in {@link NativeEntryPointInfo}, with an
     * additional {@link Target_jdk_internal_foreign_abi_NativeEntryPoint} (NEP) as the last
     * argument, i.e.
     *
     * <pre>
     * {@code
     *      [return buffer address] <call address> [capture state address] <actual arg 1> <actual arg 2> ... <NEP>
     * }
     * </pre>
     *
     * where <actual arg i>s are the arguments which end up being passed to the C native function
     */
    @Override
    public Object linkToNative(Object... args) throws Throwable {
        Target_jdk_internal_foreign_abi_NativeEntryPoint nep = (Target_jdk_internal_foreign_abi_NativeEntryPoint) args[args.length - 1];
        StubPointer pointer = Word.pointer(nep.downcallStubAddress);
        /* The nep argument will be dropped in the invoked function */
        return pointer.invoke(args);
    }

    @Override
    public void onMemorySegmentReachable(Object memorySegmentObj, DisallowedObjectReporter reporter) {
        VMError.guarantee(memorySegmentObj instanceof MemorySegment);

        MemorySegment memorySegment = (MemorySegment) memorySegmentObj;
        if (memorySegment.isNative() && !MemorySegment.NULL.equals(memorySegment)) {
            throw reporter.raise("Detected a native MemorySegment in the image heap. " +
                            "A native MemorySegment has a pointer to unmanaged C memory, and C memory from the image generator is not available at image runtime.", memorySegment,
                            "Try avoiding to initialize the class that called 'MemorySegment.ofAddress'.");
        }
    }

    @Override
    @BasedOnJDKFile("https://github.com/openjdk/jdk/blob/jdk-25+21/src/java.base/share/classes/java/lang/foreign/MemorySegment.java#L2708")
    public void onScopeReachable(Object scopeObj, DisallowedObjectReporter reporter) {
        VMError.guarantee(scopeObj instanceof Scope);

        /*
         * We never allow memory sessions with state 'OPEN' to be included in the image heap because
         * native memory may be associated with them which will be attempted to be free'd if the
         * session is closed. Non-closable or closed sessions are allowed.
         * 
         * Note: This assumes that there is only one implementor of interface Scope which is
         * MemorySessionImpl. If JDK's class hierarchy changes, we need to adapt this as well.
         */
        if (scopeObj instanceof MemorySessionImpl memorySessionImpl && memorySessionImpl.isAlive() && memorySessionImpl.isCloseable()) {
            throw reporter.raise("Detected an open but closable MemorySegment.Scope in the image heap. " +
                            "A MemorySegment.Scope may have associated unmanaged C memory that will be attempted to be free'd if the scope is closed. " +
                            "However, C memory from the image generator is no longer available at image runtime.", memorySessionImpl,
                            "Try avoiding to initialize the class that called 'Arena.ofConfined/ofShared'.");
        }
    }

    /**
     * Workaround for CapturableState.mask() being interruptible.
>>>>>>> f0d0195b
     */
    @Fold
    static int getMask(String state) {
        return CapturableState.maskFromName(state);
    }

    @Fold
    static boolean isWindows() {
        return OS.WINDOWS.isCurrent();
    }

    /**
     * Note that the states must be captured in the same order as in the JDK: GET_LAST_ERROR,
     * WSA_GET_LAST_ERROR, ERRNO.
     *
     * Violation of the assertions should have already been caught in
     * {@link AbiUtils#checkLibrarySupport()}, which is called when registering the feature.
     */
    @Uninterruptible(reason = "Interruptions might change call state.")
    @SubstrateForeignCallTarget(stubCallingConvention = false, fullyUninterruptible = true)
    @BasedOnJDKFile("https://github.com/openjdk/jdk/blob/jdk-25+22/src/hotspot/share/prims/downcallLinker.cpp")
    public static void captureCallState(int statesToCapture, CIntPointer captureBuffer) {
        assert statesToCapture != 0;
        assert captureBuffer.isNonNull();

        int i = 0;
        if (isWindows()) {
            assert WindowsAPIs.isSupported() : "Windows APIs should be supported on Windows OS";

            if ((statesToCapture & getMask("GetLastError")) != 0) {
                captureBuffer.write(i, WindowsAPIs.getLastError());
            }
            ++i;
            if ((statesToCapture & getMask("WSAGetLastError")) != 0) {
                captureBuffer.write(i, WindowsAPIs.wsaGetLastError());
            }
            ++i;
        }

        assert LibC.isSupported() : "LibC should always be supported";
        if ((statesToCapture & getMask("errno")) != 0) {
            captureBuffer.write(i, LibC.errno());
        }
        ++i;
    }

    @Platforms(Platform.HOSTED_ONLY.class)//
    public static final SnippetRuntime.SubstrateForeignCallDescriptor CAPTURE_CALL_STATE = SnippetRuntime.findForeignCall(ForeignFunctionsRuntime.class,
                    "captureCallState", HAS_SIDE_EFFECT, LocationIdentity.any());
}

interface StubPointer extends CFunctionPointer {
    @InvokeJavaFunctionPointer
    Object invoke(Object... args);
}<|MERGE_RESOLUTION|>--- conflicted
+++ resolved
@@ -232,9 +232,6 @@
     }
 
     /**
-<<<<<<< HEAD
-     * Workaround for CapturableState.maskFromName(String) being interruptible.
-=======
      * Arguments follow the same structure as described in {@link NativeEntryPointInfo}, with an
      * additional {@link Target_jdk_internal_foreign_abi_NativeEntryPoint} (NEP) as the last
      * argument, i.e.
@@ -289,8 +286,7 @@
     }
 
     /**
-     * Workaround for CapturableState.mask() being interruptible.
->>>>>>> f0d0195b
+     * Workaround for CapturableState.maskFromName(String) being interruptible.
      */
     @Fold
     static int getMask(String state) {
