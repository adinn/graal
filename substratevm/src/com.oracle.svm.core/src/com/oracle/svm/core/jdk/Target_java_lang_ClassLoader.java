/*
 * Copyright (c) 2018, 2020, Oracle and/or its affiliates. All rights reserved.
 * DO NOT ALTER OR REMOVE COPYRIGHT NOTICES OR THIS FILE HEADER.
 *
 * This code is free software; you can redistribute it and/or modify it
 * under the terms of the GNU General Public License version 2 only, as
 * published by the Free Software Foundation.  Oracle designates this
 * particular file as subject to the "Classpath" exception as provided
 * by Oracle in the LICENSE file that accompanied this code.
 *
 * This code is distributed in the hope that it will be useful, but WITHOUT
 * ANY WARRANTY; without even the implied warranty of MERCHANTABILITY or
 * FITNESS FOR A PARTICULAR PURPOSE.  See the GNU General Public License
 * version 2 for more details (a copy is included in the LICENSE file that
 * accompanied this code).
 *
 * You should have received a copy of the GNU General Public License version
 * 2 along with this work; if not, write to the Free Software Foundation,
 * Inc., 51 Franklin St, Fifth Floor, Boston, MA 02110-1301 USA.
 *
 * Please contact Oracle, 500 Oracle Parkway, Redwood Shores, CA 94065 USA
 * or visit www.oracle.com if you need additional information or have any
 * questions.
 */
package com.oracle.svm.core.jdk;

import java.io.File;
import java.net.URL;
import java.security.ProtectionDomain;
import java.util.Collections;
import java.util.Enumeration;
import java.util.Set;
import java.util.Vector;
import java.util.WeakHashMap;
import java.util.concurrent.ConcurrentHashMap;
import java.util.stream.Stream;

import com.oracle.svm.core.SubstrateUtil;
import com.oracle.svm.core.annotate.Alias;
import com.oracle.svm.core.annotate.Delete;
import com.oracle.svm.core.annotate.RecomputeFieldValue;
import com.oracle.svm.core.annotate.RecomputeFieldValue.Kind;
import com.oracle.svm.core.annotate.Substitute;
import com.oracle.svm.core.annotate.TargetClass;
import com.oracle.svm.core.annotate.TargetElement;
import com.oracle.svm.core.hub.ClassForNameSupport;
import com.oracle.svm.core.hub.PredefinedClassesSupport;
import com.oracle.svm.core.util.VMError;

import jdk.graal.compiler.java.LambdaUtils;
import jdk.graal.compiler.util.Digest;
import jdk.internal.loader.ClassLoaderValue;
import jdk.internal.loader.NativeLibrary;

@TargetClass(ClassLoader.class)
@SuppressWarnings("static-method")
public final class Target_java_lang_ClassLoader {

    @Alias private Target_java_lang_ClassLoader parent;

    /**
     * This field can be safely deleted, but that would require substituting the entire constructor
     * of ClassLoader, so we just reset it. The original javadoc mentions: "The classes loaded by
     * this class loader. The only purpose of this table is to keep the classes from being GC'ed
     * until the loader is GC'ed". This field is only accessed by ClassLoader.addClass() which is "
     * invoked by the VM to record every loaded class with this loader".
     */
    @Alias @RecomputeFieldValue(kind = Kind.Reset)//
    private Vector<Class<?>> classes;

    @Alias @RecomputeFieldValue(kind = Kind.NewInstanceWhenNotNull, declClass = ConcurrentHashMap.class)//
    private ConcurrentHashMap<String, Object> parallelLockMap;

    @Alias //
    private static ClassLoader scl;

    @Substitute
    public static ClassLoader getSystemClassLoader() {
        VMError.guarantee(scl != null);
        return scl;
    }

    @Delete
    private static native ClassLoader initSystemClassLoader();

    @Alias
    public native Enumeration<URL> findResources(String name);

    @Substitute
    private Enumeration<URL> getResources(String name) {
        /* Every class loader sees every resource, so we still need this substitution (GR-19998). */
        Enumeration<URL> urls = ResourcesHelper.nameToResourceEnumerationURLs(name);
        return urls.hasMoreElements() ? urls : findResources(name);
    }

    @Substitute
    @SuppressWarnings("unused")
    static NativeLibrary loadLibrary(Class<?> fromClass, String name) {
        NativeLibrarySupport.singleton().loadLibraryRelative(name);
        // We don't use the JDK's NativeLibraries or NativeLibrary implementations
        return null;
    }

    @Substitute
    @SuppressWarnings("unused")
    static NativeLibrary loadLibrary(Class<?> fromClass, File file) {
        NativeLibrarySupport.singleton().loadLibraryAbsolute(file);
        // We don't use the JDK's NativeLibraries or NativeLibrary implementations
        return null;
    }

    @Substitute
    private Class<?> loadClass(String name) throws ClassNotFoundException {
        return loadClass(name, false);
    }

    @Alias
    protected native Class<?> findLoadedClass(String name);

    @Alias
    protected native Class<?> findClass(String name);

    @Substitute
    @SuppressWarnings("unused")
    Class<?> loadClass(String name, boolean resolve) throws ClassNotFoundException {
        Class<?> clazz = findLoadedClass(name);
        if (clazz != null) {
            return clazz;
        }
        if (!PredefinedClassesSupport.hasBytecodeClasses()) {
            throw new ClassNotFoundException(name);
        }
        if (parent != null) {
            try {
                clazz = parent.loadClass(name);
                if (clazz != null) {
                    return clazz;
                }
            } catch (ClassNotFoundException ignored) {
                // not found in parent loader
            }
        }
        return findClass(name);
    }

    // JDK-8265605
    @Delete
    static native Class<?> findBootstrapClassOrNull(String name);

    @Substitute
    @SuppressWarnings("unused")
    static void checkClassLoaderPermission(ClassLoader cl, Class<?> caller) {
    }

    @Substitute //
    @SuppressWarnings("unused")
    Class<?> loadClass(Module module, String name) {
        /* The module system is not supported for now, therefore the module parameter is ignored. */
        try {
            return loadClass(name, false);
        } catch (ClassNotFoundException e) {
            return null;
        }
    }

    @Substitute //
    @SuppressWarnings({"unused"}) //
    private Class<?> findLoadedClass0(String name) {
        return ClassForNameSupport.forNameOrNull(name, SubstrateUtil.cast(this, ClassLoader.class));
    }

    /**
     * Most {@link ClassLoaderValue}s are reset. For the list of preserved transformers see
     * {@link ClassLoaderValueMapFieldValueTransformer}.
     */
    @Alias @RecomputeFieldValue(kind = RecomputeFieldValue.Kind.Custom, declClass = ClassLoaderValueMapFieldValueTransformer.class)//
    volatile ConcurrentHashMap<?, ?> classLoaderValueMap;

    /**
     * This substitution is a temporary workaround for GR-33896 until GR-36494 is merged.
     */
    @Substitute //
    @SuppressWarnings({"unused"}) //
    ConcurrentHashMap<?, ?> createOrGetClassLoaderValueMap() {
        ConcurrentHashMap<?, ?> result = classLoaderValueMap;
        if (result == null) {
            synchronized (this) {
                result = classLoaderValueMap;
                if (result == null) {
                    classLoaderValueMap = result = new ConcurrentHashMap<>();
                }
            }
        }
        return result;
    }

    @Alias
    native Stream<Package> packages();

    /*
     * The assertion status of classes is fixed at image build time because it is baked into the AOT
     * compiled code. All methods that modify the assertion status are substituted to throw an
     * error.
     *
     * Note that the assertion status can be queried at run time, see the relevant method in
     * DynamicHub.
     */

    @Substitute
    @SuppressWarnings({"unused"})
    private void setDefaultAssertionStatus(boolean enabled) {
        throw VMError.unsupportedFeature("The assertion status of classes is fixed at image build time.");
    }

    @Substitute
    @SuppressWarnings({"unused"})
    private void setPackageAssertionStatus(String packageName, boolean enabled) {
        throw VMError.unsupportedFeature("The assertion status of classes is fixed at image build time.");
    }

    @Substitute
    @SuppressWarnings({"unused"})
    private void setClassAssertionStatus(String className, boolean enabled) {
        throw VMError.unsupportedFeature("The assertion status of classes is fixed at image build time.");
    }

    @Substitute
    @SuppressWarnings({"unused"})
    private void clearAssertionStatus() {
        throw VMError.unsupportedFeature("The assertion status of classes is fixed at image build time.");
    }

    @Delete
    private native void initializeJavaAssertionMaps();

    /*
     * We are defensive and also handle private native methods by marking them as deleted. If they
     * are reachable, the user is certainly doing something wrong. But we do not want to fail with a
     * linking error.
     */

    @Delete
    private static native void registerNatives();

    /**
     * Ignores {@code loader}, like {@link Target_java_lang_ClassLoader#loadLibrary} does.
     */
    @Substitute
    @TargetElement(onlyWith = JDK21OrEarlier.class)
    private static long findNative(@SuppressWarnings("unused") ClassLoader loader, String entryName) {
        return NativeLibrarySupport.singleton().findSymbol(entryName).rawValue();
    }

    @Substitute
    @TargetElement(onlyWith = JDKLatest.class)
<<<<<<< HEAD
    private static long findNative(@SuppressWarnings("unused") ClassLoader loader, @SuppressWarnings("unused") Class<?> clazz, String entryName, @SuppressWarnings("unused") String javaName) {
        return NativeLibrarySupport.singleton().findSymbol(entryName).rawValue();
=======
    static long findNative(ClassLoader loader, Class<?> clazz, String entryName, String javaName) {
        long addr = NativeLibrarySupport.singleton().findSymbol(entryName).rawValue();
        if (addr != 0 && loader != null) {
            Target_jdk_internal_reflect_Reflection.ensureNativeAccess(clazz, clazz, javaName, true);
        }
        return addr;
>>>>>>> 9d3bfe04
    }

    /**
     * All usages of {@link Target_jdk_internal_loader_NativeLibraries} are substituted currently.
     */
    @Delete
    @TargetElement(onlyWith = JDKLatest.class)
    static native Target_jdk_internal_loader_NativeLibraries nativeLibrariesFor(ClassLoader loader);

    @Substitute
    @SuppressWarnings({"unused", "static-method"})
    Class<?> defineClass(byte[] b, int off, int len) throws ClassFormatError {
        return PredefinedClassesSupport.loadClass(SubstrateUtil.cast(this, ClassLoader.class), null, b, off, len, null);
    }

    @Substitute
    @SuppressWarnings({"unused", "static-method"})
    Class<?> defineClass(String name, byte[] b, int off, int len) throws ClassFormatError {
        return PredefinedClassesSupport.loadClass(SubstrateUtil.cast(this, ClassLoader.class), name, b, off, len, null);
    }

    @Substitute
    @SuppressWarnings({"unused", "static-method"})
    private Class<?> defineClass(String name, byte[] b, int off, int len, ProtectionDomain protectionDomain) {
        return PredefinedClassesSupport.loadClass(SubstrateUtil.cast(this, ClassLoader.class), name, b, off, len, protectionDomain);
    }

    @Substitute
    @SuppressWarnings({"unused", "static-method"})
    private Class<?> defineClass(String name, java.nio.ByteBuffer b, ProtectionDomain protectionDomain) {
        if (!PredefinedClassesSupport.hasBytecodeClasses()) {
            throw PredefinedClassesSupport.throwNoBytecodeClasses(name);
        }
        byte[] array;
        int off;
        int len = b.remaining();
        if (b.hasArray()) {
            array = b.array();
            off = b.position() + b.arrayOffset();
        } else {
            array = new byte[len];
            b.get(array);
            off = 0;
        }
        return PredefinedClassesSupport.loadClass(SubstrateUtil.cast(this, ClassLoader.class), name, array, off, len, null);
    }

    @Substitute
    protected void resolveClass(@SuppressWarnings("unused") Class<?> c) {
        // All classes are already linked at runtime.
    }

    @Delete
    @SuppressWarnings("unused")
    private static native Class<?> defineClass1(ClassLoader loader, String name, byte[] b, int off, int len, ProtectionDomain pd, String source);

    @Delete
    private static native Class<?> defineClass2(ClassLoader loader, String name, java.nio.ByteBuffer b, int off, int len, ProtectionDomain pd, String source);

    @Substitute
    @SuppressWarnings("unused")
    private static Class<?> defineClass0(ClassLoader loader, Class<?> lookup, String name, byte[] b, int off, int len, ProtectionDomain pd, boolean initialize, int flags, Object classData) {
        String actualName = name;
        if (LambdaUtils.isLambdaClassName(name)) {
            actualName += Digest.digest(b);
        }
        return PredefinedClassesSupport.loadClass(loader, actualName.replace('/', '.'), b, off, b.length, null);
    }

    // JDK-8265605
    @Delete
    private static native Class<?> findBootstrapClass(String name);

    @Delete
    private static native Target_java_lang_AssertionStatusDirectives retrieveDirectives();
}

@TargetClass(className = "java.lang.AssertionStatusDirectives") //
final class Target_java_lang_AssertionStatusDirectives {
}

@TargetClass(className = "java.lang.ClassLoader", innerClass = "ParallelLoaders")
final class Target_java_lang_ClassLoader_ParallelLoaders {

    @Alias //
    @RecomputeFieldValue(kind = RecomputeFieldValue.Kind.FromAlias) //
    private static Set<Class<? extends ClassLoader>> loaderTypes = Collections.newSetFromMap(new WeakHashMap<>());
}<|MERGE_RESOLUTION|>--- conflicted
+++ resolved
@@ -253,17 +253,12 @@
 
     @Substitute
     @TargetElement(onlyWith = JDKLatest.class)
-<<<<<<< HEAD
-    private static long findNative(@SuppressWarnings("unused") ClassLoader loader, @SuppressWarnings("unused") Class<?> clazz, String entryName, @SuppressWarnings("unused") String javaName) {
-        return NativeLibrarySupport.singleton().findSymbol(entryName).rawValue();
-=======
     static long findNative(ClassLoader loader, Class<?> clazz, String entryName, String javaName) {
         long addr = NativeLibrarySupport.singleton().findSymbol(entryName).rawValue();
         if (addr != 0 && loader != null) {
             Target_jdk_internal_reflect_Reflection.ensureNativeAccess(clazz, clazz, javaName, true);
         }
         return addr;
->>>>>>> 9d3bfe04
     }
 
     /**
